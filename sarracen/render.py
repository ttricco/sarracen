"""
Provides several rendering functions which produce matplotlib plots of SPH data.
These functions act as interfaces to interpolation functions within interpolate.py.

These functions can be accessed directly, for example:
    render_2d(data, target)
Or, they can be accessed through a `SarracenDataFrame` object, for example:
    data.render_2d(target)
"""

from typing import Union, Tuple

import numpy as np
import seaborn as sns
from matplotlib import pyplot as plt
from matplotlib.axes import Axes
from matplotlib.colors import Colormap

from sarracen.interpolate import interpolate_2d_cross, interpolate_2d, interpolate_3d, interpolate_3d_cross, \
    interpolate_3d_vec, interpolate_3d_cross_vec, interpolate_2d_vec
from sarracen.kernels import BaseKernel


def _snap(value: float):
    """ Snap a number to the nearest integer

    Return a number which is rounded to the nearest integer,
    with a 1e-4 absolute range of tolerance.

    Parameters
    ----------
    value: float
        The number to snap.

    Returns
    -------
    float: An integer (in float form) if a close integer is detected, otherwise return `value`.
    """
    if np.isclose(value, np.rint(value), atol=1e-4):
        return np.rint(value)
    else:
        return value


def _default_axes(data, x, y):
    """Utility function to determine the x & y columns to use for rendering.

    Parameters
    ----------
    data: SarracenDataFrame
        The particle dataset to render.
    x, y: str
        The x and y directional column labels passed to the render function.

    Returns
    -------
    x, y: str
        The directional column labels to use for rendering. Defaults to the x-column detected in `data`
    """
    if x is None:
        x = data.xcol
    if y is None:
        y = data.ycol

    return x, y


def _default_bounds(data, x, y, x_min, x_max, y_min, y_max):
    """Utility function to determine the 2-dimensional boundaries to use in 2D rendering.

    Parameters
    ----------
    data: SarracenDataFrame
        The particle dataset to render.
    x, y: str
        The directional column labels that will be used for rendering.
    x_min, x_max, y_min, y_max: float
        The minimum and maximum values passed to the render function, in particle data space.

    Returns
    -------
    x_min, x_max, y_min, y_max: float
        The minimum and maximum values to use for rendering, in particle data space. Defaults
        to the maximum and minimum values of `x` and `y`, snapped to the nearest integer.
    """
    if x_min is None:
        x_min = _snap(data.loc[:, x].min())
    if y_min is None:
        y_min = _snap(data.loc[:, y].min())
    if x_max is None:
        x_max = _snap(data.loc[:, x].max())
    if y_max is None:
        y_max = _snap(data.loc[:, y].max())

    return x_min, x_max, y_min, y_max


<<<<<<< HEAD
def render_2d(data: 'SarracenDataFrame', target: str, x: str = None, y: str = None, kernel: BaseKernel = None,
              x_pixels: int = None, y_pixels: int = None, x_min: float = None, x_max: float = None, y_min: float = None,
              y_max: float = None, cmap: Union[str, Colormap] = 'RdBu', cbar: bool = True, cbar_kws: dict = {},
              cbar_ax: Axes = None, ax: Axes = None, backend: str = None, **kwargs) -> Axes:
=======
def _set_pixels(x_pixels, y_pixels, x_min, x_max, y_min, y_max, default):
    """Utility function to determine the number of pixels to interpolate over in 2D interpolation.
    Parameters
    ----------
    x_pixels, y_pixels: int
        The number of pixels in the x & y directions passed to the interpolation function.
    x_min, x_max, y_min, y_max: float
        The minimum and maximum values to use in interpolation, in particle data space.
    Returns
    -------
    x_pixels, y_pixels
        The number of pixels in the x & y directions to use in 2D interpolation.
    """
    # set # of pixels to maintain an aspect ratio that is the same as the underlying bounds of the data.
    if x_pixels is None and y_pixels is None:
        x_pixels = default
    if x_pixels is None:
        x_pixels = int(np.rint(y_pixels * ((x_max - x_min) / (y_max - y_min))))
    if y_pixels is None:
        y_pixels = int(np.rint(x_pixels * ((y_max - y_min) / (x_max - x_min))))

    return x_pixels, y_pixels


def render_2d(data: 'SarracenDataFrame',
              target: str,
              x: str = None,
              y: str = None,
              kernel: BaseKernel = None,
              x_pixels: int = None,
              y_pixels: int = None,
              x_min: float = None,
              x_max: float = None,
              y_min: float = None,
              y_max: float = None,
              cmap: Union[str, Colormap] = 'RdBu',
              cbar: bool = True,
              cbar_kws: dict = {},
              cbar_ax: Axes = None,
              ax: Axes = None,
              **kwargs) -> Axes:
>>>>>>> 5dc925be
    """ Render 2D particle data to a 2D grid, using SPH rendering of a target variable.

    Render the data within a SarracenDataFrame to a 2D matplotlib object, by rendering the values
    of a target variable. The contributions of all particles near the rendered area are summed and
    stored to a 2D grid.

    Parameters
    ----------
    data : SarracenDataFrame
        Particle data, in a SarracenDataFrame.
    target: str
        Column label of the target smoothing data.
    x, y: str, optional
        Column label of the x & y directional axes. Defaults to the columns detected in `data`.
    kernel: BaseKernel, optional
        Kernel to use for smoothing the target data. Defaults to the kernel specified in `data`.
    x_pixels, y_pixels: int, optional
        Number of pixels in the output image in the x & y directions. Default values are chosen to keep
        a consistent aspect ratio.
    x_min, x_max, y_min, y_max: float, optional
        The minimum and maximum values to use in interpolation, in particle data space. Defaults
        to the minimum and maximum values of `x` and `y`.
    cmap: str or Colormap, optional
        The color map to use when plotting this data.
    cbar: bool, optional
        True if a colorbar should be drawn.
    cbar_kws: dict, optional
        Keyword arguments to pass to matplotlib.figure.Figure.colorbar()
    cbar_ax: Axes
        Axes to draw the colorbar in, if not provided then space will be taken from the main Axes.
    ax: Axes
        The main axes in which to draw the rendered image.
    backend: ['cpu', 'gpu']
        The computation backend to use when rendering this data. Defaults to the backend specified in `data`.
    kwargs: other keyword arguments
        Keyword arguments to pass to matplotlib.axes.Axes.imshow().

    Returns
    -------
    Axes
        The resulting matplotlib axes, which contain the 2d rendered image.

    Raises
    -------
    ValueError
        If `x_pixels` or `y_pixels` are less than or equal to zero, or
        if the specified `x` and `y` minimum and maximums result in an invalid region.
    KeyError
        If `target`, `x`, `y`, mass, density, or smoothing length columns do not
        exist in `data`.
    """
    image = interpolate_2d(data, target, x, y, kernel, x_pixels, y_pixels, x_min, x_max, y_min, y_max, backend)

    if ax is None:
        ax = plt.gca()

    x, y = _default_axes(data, x, y)
    x_min, x_max, y_min, y_max = _default_bounds(data, x, y, x_min, x_max, y_min, y_max)

    kwargs.setdefault("origin", 'lower')
    kwargs.setdefault("extent", [x_min, x_max, y_min, y_max])
    graphic = ax.imshow(image, cmap=cmap, **kwargs)
    ax.set_xlabel(x)
    ax.set_ylabel(y)

    if cbar:
        colorbar = ax.figure.colorbar(graphic, cbar_ax, ax, **cbar_kws)
        colorbar.ax.set_ylabel(target)

    return ax


<<<<<<< HEAD
def render_2d_cross(data: 'SarracenDataFrame', target: str, x: str = None, y: str = None, kernel: BaseKernel = None,
                    pixels: int = 512, x1: float = None, x2: float = None, y1: float = None, y2: float = None,
                    ax: Axes = None, backend: str = None, **kwargs) -> Axes:
=======
def streamlines(data: 'SarracenDataFrame', target: Union[Tuple[str, str], Tuple[str, str, str]], z_slice: int = None,
                x: str = None, y: str = None, z: str = None, kernel: BaseKernel = None, integral_samples: int = 1000,
                rotation: np.ndarray = None, origin: np.ndarray = None, x_pixels: int = None, y_pixels: int = None,
                x_min: float = None, x_max: float = None, y_min: float = None, y_max: float = None, ax: Axes = None,
                backend: str='cpu', **kwargs) -> Axes:
    """ Create an SPH interpolated streamline plot of a target vector.

    Render the data within a SarracenDataFrame to a 2D matplotlib object, by rendering the values
    of a target vector. The contributions of all particles near the rendered area are summed and
    stored to a 2D grid for the x & y axes of the target vector. This data is then used to create
    a streamline plot using ax.streamlines().

    Parameters
    ----------
    data : SarracenDataFrame
        Particle data, in a SarracenDataFrame.
    target: str tuple of shape (2) or (3).
        Column label of the target vector. Shape must match the # of dimensions in `data`.
    z_slice: float
        The z to take a cross-section at. If none, column interpolation is performed.
    x, y, z: str, optional
        Column label of the x, y & z directional axes. Defaults to the columns detected in `data`.
    kernel: BaseKernel, optional
        Kernel to use for smoothing the target data. Defaults to the kernel specified in `data`.
    integral_samples: int, optional
        If using column interpolation, the number of sample points to take when approximating the 2D column kernel.
    rotation: array_like or Rotation, optional
        The rotation to apply to the data before interpolation. If defined as an array, the
        order of rotations is [z, y, x] in degrees.
    origin: array_like, optional
        Point of rotation of the data, in [x, y, z] form. Defaults to the centre
        point of the bounds of the data.
    x_pixels, y_pixels: int, optional
        Number of interpolation samples to pass to ax.streamlines(). Default values are chosen to keep
        a consistent aspect ratio.
    x_min, x_max, y_min, y_max: float, optional
        The minimum and maximum values to use in interpolation, in particle data space. Defaults
        to the minimum and maximum values of `x` and `y`.
    ax: Axes
        The main axes in which to draw the rendered image.
    kwargs: other keyword arguments
        Keyword arguments to pass to ax.streamlines()

    Returns
    -------
    Axes
        The resulting matplotlib axes, which contains the streamline plot.

    Raises
    ------
    ValueError
        If `x_pixels` or `y_pixels` are less than or equal to zero, or
        if the specified `x` and `y` minimum and maximums result in an invalid region, or
        if the number of dimensions in the target vector does not match the data, or
        if `data` is not 2 or 3 dimensional.
    KeyError
        If `target`, `x`, `y`, `z` (for 3-dimensional data), mass, density, or smoothing length columns do not
        exist in `data`.
    """
    # Choose between the various interpolation functions available, based on initial data passed to this function.
    if data.get_dim() == 2:
        if not len(target) == 2:
            raise ValueError('Target vector is not 2-dimensional.')
        img = interpolate_2d_vec(data, target[0], target[1], x, y, kernel, x_pixels, y_pixels, x_min, x_max, y_min,
                                 y_max, backend)
    elif data.get_dim() == 3:
        if not len(target) == 3:
            raise ValueError('Target vector is not 3-dimensional.')
        if z_slice is None:
            img = interpolate_3d_vec(data, target[0], target[1], target[2], x, y, kernel, integral_samples, rotation,
                                     origin, x_pixels, y_pixels, x_min, x_max, y_min, y_max, backend)
        else:
            img = interpolate_3d_cross_vec(data, target[0], target[1], target[2], z_slice, x, y, z, kernel, rotation,
                                           origin, x_pixels, y_pixels, x_min, x_max, y_min, y_max, backend)
    else:
        raise ValueError('`data` is not a valid number of dimensions.')

    if ax is None:
        ax = plt.gca()

    x, y = _default_axes(data, x, y)
    x_min, x_max, y_min, y_max = _default_bounds(data, x, y, x_min, x_max, y_min, y_max)

    kwargs.setdefault("color", 'black')
    ax.streamplot(np.linspace(x_min, x_max, np.size(img[0], 1)), np.linspace(y_min, y_max, np.size(img[0], 0)),
                  img[0], img[1], **kwargs)

    ax.set_xlim(x_min, x_max)
    ax.set_ylim(y_min, y_max)

    # remove the x & y ticks if the data is rotated, since these no longer have physical
    # relevance to the displayed data.
    if rotation is not None:
        ax.set_xticks([])
        ax.set_yticks([])
    else:
        ax.set_xlabel(x)
        ax.set_ylabel(y)

    return ax


def arrowplot(data: 'SarracenDataFrame', target: Union[Tuple[str, str], Tuple[str, str, str]], z_slice: int = None,
              x: str = None, y: str = None, z: str = None, kernel: BaseKernel = None, integral_samples: int = 1000,
              rotation: np.ndarray = None, origin: np.ndarray = None, x_arrows: int = None, y_arrows: int = None,
              x_min: float = None, x_max: float = None, y_min: float = None, y_max: float = None, ax: Axes = None,
              backend: str='cpu', **kwargs) -> Axes:
    """ Create an SPH interpolated vector field plot of a target vector.

    Render the data within a SarracenDataFrame to a 2D matplotlib object, by rendering the values
    of a target vector. The contributions of all particles near the rendered area are summed and
    stored to a 2D grid for the x & y axes of the target vector. This data is then used to create
    an arrow plot using ax.quiver().

    Parameters
    ----------
    data : SarracenDataFrame
        Particle data, in a SarracenDataFrame.
    target: str tuple of shape (2) or (3).
        Column label of the target vector. Shape must match the # of dimensions in `data`.
    z_slice: float
        The z to take a cross-section at. If none, column interpolation is performed.
    x, y, z: str, optional
        Column label of the x, y & z directional axes. Defaults to the columns detected in `data`.
    kernel: BaseKernel, optional
        Kernel to use for smoothing the target data. Defaults to the kernel specified in `data`.
    integral_samples: int, optional
        If using column interpolation, the number of sample points to take when approximating the 2D column kernel.
    rotation: array_like or Rotation, optional
        The rotation to apply to the data before interpolation. If defined as an array, the order of rotations
        is [z, y, x] in degrees.
    origin: array_like, optional
        Point of rotation of the data, in [x, y, z] form. Defaults to the centre point of the bounds of the data.
    x_arrows, y_arrows: int, optional
        Number of arrows in the output image in the x & y directions. Default values are chosen to keep
        a consistent aspect ratio.
    x_min, x_max, y_min, y_max: float, optional
        The minimum and maximum values to use in interpolation, in particle data space. Defaults
        to the minimum and maximum values of `x` and `y`.
    ax: Axes
        The main axes in which to draw the rendered image.
    kwargs: other keyword arguments
        Keyword arguments to pass to ax.quiver()

    Returns
    -------
    Axes
        The resulting matplotlib axes, which contains the arrow plot.

    Raises
    ------
    ValueError
        If `x_arrows` or `y_arrows` are less than or equal to zero, or
        if the specified `x` and `y` minimum and maximums result in an invalid region, or
        if the number of dimensions in the target vector does not match the data, or
        if `data` is not 2 or 3 dimensional.
    KeyError
        If `target`, `x`, `y`, `z` (for 3-dimensional data), mass, density, or smoothing length columns do not
        exist in `data`.
    """
    x, y = _default_axes(data, x, y)
    x_min, x_max, y_min, y_max = _default_bounds(data, x, y, x_min, x_max, y_min, y_max)
    x_arrows, y_arrows = _set_pixels(x_arrows, y_arrows, x_min, x_max, y_min, y_max, 20)

    if data.get_dim() == 2:
        if not len(target) == 2:
            raise ValueError('Target vector is not 2-dimensional.')
        img = interpolate_2d_vec(data, target[0], target[1], x, y, kernel, x_arrows, y_arrows, x_min, x_max, y_min,
                                 y_max, backend)
    elif data.get_dim() == 3:
        if not len(target) == 3:
            raise ValueError('Target vector is not 3-dimensional.')
        if z_slice is None:
            img = interpolate_3d_vec(data, target[0], target[1], target[2], x, y, kernel, integral_samples, rotation,
                                     origin, x_arrows, y_arrows, x_min, x_max, y_min, y_max, backend)
        else:
            img = interpolate_3d_cross_vec(data, target[0], target[1], target[2], z_slice, x, y, z, kernel, rotation,
                                           origin, x_arrows, y_arrows, x_min, x_max, y_min, y_max, backend)
    else:
        raise ValueError('`data` is not a valid number of dimensions.')

    if ax is None:
        ax = plt.gca()

    x, y = _default_axes(data, x, y)
    x_min, x_max, y_min, y_max = _default_bounds(data, x, y, x_min, x_max, y_min, y_max)

    kwargs.setdefault("angles", 'uv')
    kwargs.setdefault("pivot", 'mid')
    ax.quiver(np.linspace(x_min, x_max, np.size(img[0], 1)), np.linspace(y_min, y_max, np.size(img[0], 0)), img[0],
              img[1], **kwargs)

    ax.set_xlim(x_min, x_max)
    ax.set_ylim(y_min, y_max)

    # remove the x & y ticks if the data is rotated, since these no longer have physical
    # relevance to the displayed data.
    if rotation is not None:
        ax.set_xticks([])
        ax.set_yticks([])
    else:
        ax.set_xlabel(x)
        ax.set_ylabel(y)

    return ax


def render_2d_cross(data: 'SarracenDataFrame',
                    target: str,
                    x: str = None,
                    y: str = None,
                    kernel: BaseKernel = None,
                    pixels: int = 512,
                    x1: float = None,
                    x2: float = None,
                    y1: float = None,
                    y2: float = None,
                    ax: Axes = None,
                    **kwargs) -> Axes:
>>>>>>> 5dc925be
    """ Render 2D particle data to a 1D line, using a 2D cross-section.

    Render the data within a SarracenDataFrame to a seaborn-generated line plot, by taking
    a 2D->1D cross section of a target variable. The contributions of all particles near the
    cross-section line are summed and stored in a 1D array.

    Parameters
    ----------
    data : SarracenDataFrame
        Particle data, in a SarracenDataFrame.
    target: str
        Column label of the target smoothing data.
    x, y: str
        Column labels of the directional axes. Defaults to the x & y columns detected in `data`.
    kernel: BaseKernel, optional
        Kernel to use for smoothing the target data. Defaults to the kernel specified in `data`.
    pixels: int, optional
        Number of points in the resulting line plot in the x-direction.
    x1, x2, y1, y2: float, optional
        Starting and ending coordinates of the cross-section line (in particle data space). Defaults to
        the minimum and maximum values of `x` and `y`.
    ax: Axes
        The main axes in which to draw the rendered image.
    backend: ['cpu', 'gpu']
        The computation backend to use when rendering this data. Defaults to the backend specified in `data`.
    kwargs: other keyword arguments
        Keyword arguments to pass to seaborn.lineplot().

    Returns
    -------
    Axes
        The resulting matplotlib axes, which contains the 1d cross-sectional plot.

    Raises
    -------
    ValueError
        If `x_pixels` or `y_pixels` are less than or equal to zero, or
        if the specified `x1`, `x2`, `y1`, and `y2` are all the same
        (indicating a zero-length cross-section).
    KeyError
        If `target`, `x`, `y`, mass, density, or smoothing length columns do not
        exist in `data`.
    """
    output = interpolate_2d_cross(data, target, x, y, kernel, pixels, x1, x2, y1, y2, backend)

    if ax is None:
        ax = plt.gca()

    x, y = _default_axes(data, x, y)
    x1, x2, y1, y2 = _default_bounds(data, x, y, x1, x2, y1, y2)

    sns.lineplot(x=np.linspace(0, np.sqrt((x2 - x1) ** 2 + (y2 - y1) ** 2), pixels), y=output, ax=ax, **kwargs)
    ax.margins(x=0, y=0)
    ax.set_xlabel(f'cross-section ({x}, {y})')
    ax.set_ylabel(target)

    return ax


def render_3d(data: 'SarracenDataFrame', target: str, x: str = None, y: str = None, kernel: BaseKernel = None,
              integral_samples: int = 1000, rotation: np.ndarray = None, origin: np.ndarray = None,
              x_pixels: int = None, y_pixels: int = None, x_min: float = None, x_max: float = None, y_min: float = None,
              y_max: float = None, cmap: Union[str, Colormap] = 'RdBu', cbar: bool = True, cbar_kws: dict = {},
              cbar_ax: Axes = None, ax: Axes = None, backend: str = None, **kwargs) -> Axes:
    """ Render 3D particle data to a 2D grid, using SPH column rendering of a target variable.

    Render the data within a SarracenDataFrame to a 2D matplotlib object, by rendering the values
    of a target variable. The contributions of all particles near columns across the z-axis are
    summed and stored in a to a 2D grid.

    Parameters
    ----------
    data : SarracenDataFrame
        Particle data, in a SarracenDataFrame.
    target: str
        Column label of the target smoothing data.
    x, y: str
        Column labels of the directional axes. Defaults to the x & y columns detected in `data`.
    kernel: BaseKernel, optional
        Kernel to use for smoothing the target data. Defaults to the kernel specified in `data`.
    integral_samples: int, optional
        The number of sample points to take when approximating the 2D column kernel.
    rotation: array_like or Rotation, optional
        The rotation to apply to the data before interpolation. If defined as an array, the
        order of rotations is [z, y, x] in degrees.
    origin: array_like, optional
        Point of rotation of the data, in [x, y, z] form. Defaults to the centre
        point of the bounds of the data.
    x_pixels, y_pixels: int, optional
        Number of pixels in the output image in the x & y directions. Default values are chosen to keep
        a consistent aspect ratio.
    x_min, x_max, y_min, y_max: float, optional
        The minimum and maximum values to render over, in particle data space. Defaults
        to the minimum and maximum values of `x` and `y`.
    cmap: str or Colormap, optional
        The color map to use when plotting this data.
    cbar: bool, optional
        True if a colorbar should be drawn.
    cbar_kws: dict, optional
        Keyword arguments to pass to matplotlib.figure.Figure.colorbar()
    cbar_ax: Axes
        Axes to draw the colorbar in, if not provided then space will be taken from the main Axes.
    ax: Axes
        The main axes in which to draw the rendered image.
    backend: ['cpu', 'gpu']
        The computation backend to use when rendering this data. Defaults to the backend specified in `data`.
    kwargs: other keyword arguments
        Keyword arguments to pass to matplotlib.axes.Axes.imshow().

    Returns
    -------
    Axes
        The resulting matplotlib axes, which contains the 2d rendered image.

    Raises
    -------
    ValueError
        If `x_pixels` or `y_pixels` are less than or equal to zero, or
        if the specified `x` and `y` minimum and maximums result in an invalid region, or
        if the provided data is not 3-dimensional.
    KeyError
        If `target`, `x`, `y`, mass, density, or smoothing length columns do not
        exist in `data`.
    """
    image = interpolate_3d(data, target, x, y, kernel, integral_samples, rotation, origin, x_pixels, y_pixels, x_min,
                           x_max, y_min, y_max, backend)

    if ax is None:
        ax = plt.gca()

    x, y = _default_axes(data, x, y)
    x_min, x_max, y_min, y_max = _default_bounds(data, x, y, x_min, x_max, y_min, y_max)

    kwargs.setdefault("origin", 'lower')
    kwargs.setdefault("extent", [x_min, x_max, y_min, y_max])
    graphic = ax.imshow(image, cmap=cmap, **kwargs)

    # remove the x & y ticks if the data is rotated, since these no longer have physical
    # relevance to the displayed data.
    if rotation is not None:
        ax.set_xticks([])
        ax.set_yticks([])
    else:
        ax.set_xlabel(x)
        ax.set_ylabel(y)

    if cbar:
        colorbar = ax.figure.colorbar(graphic, cbar_ax, ax, **cbar_kws)
        colorbar.ax.set_ylabel(f"column {target}")

    return ax


def render_3d_cross(data: 'SarracenDataFrame', target: str, z_slice: float = None, x: str = None, y: str = None,
                    z: str = None, kernel: BaseKernel = None, rotation: np.ndarray = None, origin: np.ndarray = None,
                    x_pixels: int = None, y_pixels: int = None, x_min: float = None, x_max: float = None,
                    y_min: float = None, y_max: float = None, cmap: Union[str, Colormap] = 'RdBu', cbar: bool = True,
                    cbar_kws: dict = {}, cbar_ax: Axes = None, ax: Axes = None, backend: str = None, **kwargs) -> Axes:
    """ Render 3D particle data to a 2D grid, using a 3D cross-section.

    Render the data within a SarracenDataFrame to a 2D matplotlib object, using a 3D -> 2D
    cross-section of the target variable. The cross-section is taken of the 3D data at a specific
    value of z, and the contributions of particles near the plane are interpolated to a 2D grid.

    Parameters
    ----------
    data : SarracenDataFrame
        The particle data to render.
    target: str
        The column label of the target smoothing data.
    z_slice: float
        The z-axis value to take the cross-section at. Defaults to the midpoint of the z-directional data.
    x, y, z: str
        The column labels of the directional data to render. Defaults to the x, y, and z columns
        detected in `data`.
    kernel: BaseKernel
        The kernel to use for smoothing the target data. Defaults to the kernel specified in `data`.
    rotation: array_like or Rotation, optional
        The rotation to apply to the data before rendering. If defined as an array, the
        order of rotations is [z, y, x] in degrees.
    origin: array_like, optional
        Point of rotation of the data, in [x, y, z] form. Defaults to the centre
        point of the bounds of the data.
    x_pixels, y_pixels: int, optional
        Number of pixels in the output image in the x & y directions. Default values are chosen to keep
        a consistent aspect ratio.
    x_min, x_max, y_min, y_max: float, optional
        The minimum and maximum values to render over, in particle data space. Defaults
        to the minimum and maximum values of `x` and `y`.
    cmap: str or Colormap, optional
        The color map to use when plotting this data.
    cbar: bool, optional
        True if a colorbar should be drawn.
    cbar_kws: dict, optional
        Keyword arguments to pass to matplotlib.figure.Figure.colorbar()
    cbar_ax: Axes
        Axes to draw the colorbar in, if not provided then space will be taken from the main Axes.
    ax: Axes
        The main axes in which to draw the rendered image.
    backend: ['cpu', 'gpu']
        The computation backend to use when rendering this data. Defaults to the backend specified in `data`.
    kwargs: other keyword arguments
        Keyword arguments to pass to matplotlib.axes.Axes.imshow().

    Returns
    -------
    Axes
        The resulting matplotlib axes object, containing the 3d cross-section image.

    Raises
    -------
    ValueError
        If `x_pixels` or `y_pixels` are less than or equal to zero, or
        if the specified `x` and `y` minimum and maximums result in an invalid region, or
        if the provided data is not 3-dimensional.
    KeyError
        If `target`, `x`, `y`, `z`, mass, density, or smoothing length columns do not
        exist in `data`.
    """
    image = interpolate_3d_cross(data, target, z_slice, x, y, z, kernel, rotation, origin, x_pixels, y_pixels, x_min,
                                 x_max, y_min, y_max, backend)

    if ax is None:
        ax = plt.gca()

    x, y = _default_axes(data, x, y)
    x_min, x_max, y_min, y_max = _default_bounds(data, x, y, x_min, x_max, y_min, y_max)

    kwargs.setdefault("origin", 'lower')
    kwargs.setdefault("extent", [x_min, x_max, y_min, y_max])
    graphic = ax.imshow(image, cmap=cmap, **kwargs)

    # remove the x & y ticks if the data is rotated, since these no longer have physical
    # relevance to the displayed data.
    if rotation is not None:
        ax.set_xticks([])
        ax.set_yticks([])
    else:
        ax.set_xlabel(x)
        ax.set_ylabel(y)

    if cbar:
        colorbar = ax.figure.colorbar(graphic, cbar_ax, ax, **cbar_kws)
        colorbar.ax.set_ylabel(target)

    return ax<|MERGE_RESOLUTION|>--- conflicted
+++ resolved
@@ -95,12 +95,6 @@
     return x_min, x_max, y_min, y_max
 
 
-<<<<<<< HEAD
-def render_2d(data: 'SarracenDataFrame', target: str, x: str = None, y: str = None, kernel: BaseKernel = None,
-              x_pixels: int = None, y_pixels: int = None, x_min: float = None, x_max: float = None, y_min: float = None,
-              y_max: float = None, cmap: Union[str, Colormap] = 'RdBu', cbar: bool = True, cbar_kws: dict = {},
-              cbar_ax: Axes = None, ax: Axes = None, backend: str = None, **kwargs) -> Axes:
-=======
 def _set_pixels(x_pixels, y_pixels, x_min, x_max, y_min, y_max, default):
     """Utility function to determine the number of pixels to interpolate over in 2D interpolation.
     Parameters
@@ -125,24 +119,10 @@
     return x_pixels, y_pixels
 
 
-def render_2d(data: 'SarracenDataFrame',
-              target: str,
-              x: str = None,
-              y: str = None,
-              kernel: BaseKernel = None,
-              x_pixels: int = None,
-              y_pixels: int = None,
-              x_min: float = None,
-              x_max: float = None,
-              y_min: float = None,
-              y_max: float = None,
-              cmap: Union[str, Colormap] = 'RdBu',
-              cbar: bool = True,
-              cbar_kws: dict = {},
-              cbar_ax: Axes = None,
-              ax: Axes = None,
-              **kwargs) -> Axes:
->>>>>>> 5dc925be
+def render_2d(data: 'SarracenDataFrame', target: str, x: str = None, y: str = None, kernel: BaseKernel = None,
+              x_pixels: int = None, y_pixels: int = None, x_min: float = None, x_max: float = None, y_min: float = None,
+              y_max: float = None, cmap: Union[str, Colormap] = 'RdBu', cbar: bool = True, cbar_kws: dict = {},
+              cbar_ax: Axes = None, ax: Axes = None, backend: str = None, **kwargs) -> Axes:
     """ Render 2D particle data to a 2D grid, using SPH rendering of a target variable.
 
     Render the data within a SarracenDataFrame to a 2D matplotlib object, by rendering the values
@@ -215,16 +195,11 @@
     return ax
 
 
-<<<<<<< HEAD
-def render_2d_cross(data: 'SarracenDataFrame', target: str, x: str = None, y: str = None, kernel: BaseKernel = None,
-                    pixels: int = 512, x1: float = None, x2: float = None, y1: float = None, y2: float = None,
-                    ax: Axes = None, backend: str = None, **kwargs) -> Axes:
-=======
 def streamlines(data: 'SarracenDataFrame', target: Union[Tuple[str, str], Tuple[str, str, str]], z_slice: int = None,
                 x: str = None, y: str = None, z: str = None, kernel: BaseKernel = None, integral_samples: int = 1000,
                 rotation: np.ndarray = None, origin: np.ndarray = None, x_pixels: int = None, y_pixels: int = None,
                 x_min: float = None, x_max: float = None, y_min: float = None, y_max: float = None, ax: Axes = None,
-                backend: str='cpu', **kwargs) -> Axes:
+                backend: str = None, **kwargs) -> Axes:
     """ Create an SPH interpolated streamline plot of a target vector.
 
     Render the data within a SarracenDataFrame to a 2D matplotlib object, by rendering the values
@@ -260,6 +235,8 @@
         to the minimum and maximum values of `x` and `y`.
     ax: Axes
         The main axes in which to draw the rendered image.
+    backend: ['cpu', 'gpu']
+        The computation backend to use when rendering this data. Defaults to the backend specified in `data`.
     kwargs: other keyword arguments
         Keyword arguments to pass to ax.streamlines()
 
@@ -326,7 +303,7 @@
               x: str = None, y: str = None, z: str = None, kernel: BaseKernel = None, integral_samples: int = 1000,
               rotation: np.ndarray = None, origin: np.ndarray = None, x_arrows: int = None, y_arrows: int = None,
               x_min: float = None, x_max: float = None, y_min: float = None, y_max: float = None, ax: Axes = None,
-              backend: str='cpu', **kwargs) -> Axes:
+              backend: str = None, **kwargs) -> Axes:
     """ Create an SPH interpolated vector field plot of a target vector.
 
     Render the data within a SarracenDataFrame to a 2D matplotlib object, by rendering the values
@@ -361,6 +338,8 @@
         to the minimum and maximum values of `x` and `y`.
     ax: Axes
         The main axes in which to draw the rendered image.
+    backend: ['cpu', 'gpu']
+        The computation backend to use when rendering this data. Defaults to the backend specified in `data`.
     kwargs: other keyword arguments
         Keyword arguments to pass to ax.quiver()
 
@@ -427,19 +406,9 @@
     return ax
 
 
-def render_2d_cross(data: 'SarracenDataFrame',
-                    target: str,
-                    x: str = None,
-                    y: str = None,
-                    kernel: BaseKernel = None,
-                    pixels: int = 512,
-                    x1: float = None,
-                    x2: float = None,
-                    y1: float = None,
-                    y2: float = None,
-                    ax: Axes = None,
-                    **kwargs) -> Axes:
->>>>>>> 5dc925be
+def render_2d_cross(data: 'SarracenDataFrame', target: str, x: str = None, y: str = None, kernel: BaseKernel = None,
+                    pixels: int = 512, x1: float = None, x2: float = None, y1: float = None, y2: float = None,
+                    ax: Axes = None, backend: str = None, **kwargs) -> Axes:
     """ Render 2D particle data to a 1D line, using a 2D cross-section.
 
     Render the data within a SarracenDataFrame to a seaborn-generated line plot, by taking
