"""
Provides several rendering functions which produce matplotlib plots of SPH
data. These functions act as interfaces to interpolation functions within
interpolate.py.

These functions can be accessed directly, for example:
    render_2d(data, target)
Or, they can be accessed through a `SarracenDataFrame` object, for example:
    data.render_2d(target)
"""

from typing import Union, Tuple

import numpy as np
from scipy.spatial.transform import Rotation
import seaborn as sns
from matplotlib import pyplot as plt
from matplotlib.axes import Axes
from matplotlib.colors import Colormap, LogNorm, SymLogNorm

from .interpolate import interpolate_2d_line, interpolate_2d, \
    interpolate_3d_proj, interpolate_3d_cross, interpolate_3d_vec, \
    interpolate_3d_cross_vec, interpolate_2d_vec, interpolate_3d_line
from .kernels import BaseKernel


def _default_axes(data, x, y):
    """
    Utility function to determine the x & y columns to use for rendering.

    Parameters
    ----------
    data: SarracenDataFrame
        The particle dataset to render.
    x, y: str
        The x and y directional column labels passed to the render function.

    Returns
    -------
    x, y: str
        The directional column labels to use for rendering. Defaults to the
        x-column detected in `data`
    """
    if x is None:
        x = data.xcol
    if y is None:
        y = data.ycol

    return x, y


def _default_bounds(data, x, y,
                    xlim,
                    ylim) -> Tuple[Tuple[float, float], Tuple[float, float]]:
    """
    Utility function to determine the 2-dimensional boundaries to use in 2D
    rendering.

    Parameters
    ----------
    data: SarracenDataFrame
        The particle dataset to render.
    x, y: str
        The directional column labels that will be used for rendering.
    xlim, ylim: float
        The minimum and maximum values passed to the render function, in
        particle data space.

    Returns
    -------
    xlim, ylim: tuple of float
        The minimum and maximum values to use for rendering, in particle data
        space. Defaults to the maximum and minimum values of `x` and `y`,
        snapped to the nearest integer.
    """
    # boundaries of the plot default to the max & min values of the data.
    x_min = xlim[0] if xlim is not None and xlim[0] is not None else None
    y_min = ylim[0] if ylim is not None and ylim[0] is not None else None
    x_max = xlim[1] if xlim is not None and xlim[1] is not None else None
    y_max = ylim[1] if ylim is not None and ylim[1] is not None else None

    x_min = data.loc[:, x].min() if x_min is None else x_min
    y_min = data.loc[:, y].min() if y_min is None else y_min
    x_max = data.loc[:, x].max() if x_max is None else x_max
    y_max = data.loc[:, y].max() if y_max is None else y_max

    return (x_min, x_max), (y_min, y_max)


def _set_pixels(x_pixels, y_pixels, xlim, ylim, default):
    """
    Utility function to determine the number of pixels to interpolate over in
    2D interpolation.
    Parameters
    ----------
    x_pixels, y_pixels: int
        The number of pixels in the x & y directions passed to the
        interpolation function.
    xlim, ylim: tuple of float
        The minimum and maximum values to use in interpolation, in particle
        data space.
    Returns
    -------
    x_pixels, y_pixels
        The number of pixels in the x & y directions to use in 2D
        interpolation.
    """
    # set # of pixels to maintain an aspect ratio that is the same as the
    # underlying bounds of the data.

    dx = xlim[1] - xlim[0]
    dy = ylim[1] - ylim[0]

    if x_pixels is None and y_pixels is None:
        x_pixels = default
    if x_pixels is None:
        x_pixels = int(np.rint(y_pixels * (dx / dy)))
    if y_pixels is None:
        y_pixels = int(np.rint(x_pixels * (dy / dx)))

    return x_pixels, y_pixels


def render(data: 'SarracenDataFrame',  # noqa: F821
           target: str,
           x: str = None,
           y: str = None,
           z: str = None,
           xsec: float = None,
           kernel: BaseKernel = None,
           x_pixels: int = None,
           y_pixels: int = None,
           xlim: Tuple[float, float] = None,
           ylim: Tuple[float, float] = None,
           cmap: Union[str, Colormap] = 'gist_heat',
           cbar: bool = True,
           cbar_kws: dict = {},
           cbar_ax: Axes = None,
           ax: Axes = None,
           exact: bool = None,
           backend: str = None,
           integral_samples: int = 1000,
           rotation: Union[np.ndarray, list, Rotation] = None,
           rot_origin: Union[np.ndarray, list, str] = None,
           log_scale: bool = False,
           symlog_scale: bool = False,
           dens_weight: bool = None,
           normalize: bool = True,
           hmin: bool = False,
           corotation: Union[np.ndarray, list] = None,
           **kwargs) -> Axes:
    """
    Render a scalar SPH target variable to a grid plot.

    Parameters
    ----------
    data : SarracenDataFrame
        Particle data, in a SarracenDataFrame.
    target: str
        Column label of the target variable.
    x, y, z: str, optional
        Column labels of the x, y & z directional axes. Defaults to the columns
        detected in `data`.
    xsec: float, optional.
        For a 3D dataset, the z value to take a cross-section at. If none,
        column interpolation is performed.
    kernel: BaseKernel, optional
        Kernel to use for smoothing the target data. Defaults to the kernel
        specified in `data`.
    x_pixels, y_pixels: int, optional
        Number of pixels present in the final image.
    xlim, ylim: tuple of float, optional
        The starting and ending corners of the final 2D image.
    vmin, vmax: float, optional
        Lower and upper limits of the range of values for the colour bar.
    cmap: str or Colormap, optional
        The color map to use when plotting a 2D image.
    cbar: bool, optional
        True if a colorbar should be drawn.
    cbar_kws: dict, optional
        Keyword arguments to pass to matplotlib.figure.Figure.colorbar().
    cbar_ax: Axes
        Axes to draw the colorbar in, if not provided then space will be taken
        from the main Axes.
    ax: Axes
        The main axes in which to draw the rendered image.
    exact: bool
        Whether to use exact interpolation of the data. For cross-sections this
        is ignored. Defaults to False.
    backend: ['cpu', 'gpu']
        The computation backend to use when interpolating this data. Defaults
        to 'gpu' if CUDA is enabled, otherwise 'cpu' is used. A manually
        specified backend in `data` will override the default.
    integral_samples: int, optional
        If using column interpolation, the number of sample points to take when
        approximating the 2D column kernel.
    rotation: array_like or SciPy Rotation, optional
        The rotation to apply to the data before interpolation. If defined as
        an array, the order of rotations is [z, y, x] in degrees. Only applies
        to 3D datasets.
    rot_origin: array_like or ['com', 'midpoint'], optional
        Point of rotation of the data. Only applies to 3D datasets. If
        array_like, then the [x, y, z] coordinates specify the point around
        which the data is rotated. If 'com', then data is rotated around the
        centre of mass. If 'midpoint', then data is rotated around the
        midpoint, that is, min + max / 2. Defaults to the midpoint.
    log_scale: bool
        Whether to use a logarithmic scale for color coding.
<<<<<<< HEAD
    dens_weight: bool, optional
        If True, will plot the target mutliplied by the density. Defaults to
        True for column-integrated views, when the target is not density, and
        False for everything else.
    normalize: bool, optional
        If True, will normalize the interpolation. Defaults to False (this may
        change in future versions).
    hmin: bool, optional
        If True, a minimum smoothing length of 0.5 * pixel size will be
        imposed. This ensures each particle contributes to at least one grid
        cell / pixel. Defaults to False (this may change in a future verison).
=======
    symlog_scale: bool
        Whether to use a symmetrical logarithmic scale for color coding (i.e., allows positive and negative values).
        Optionally add "linthresh" and "linscale" to kwargs to set the linear region and the scaling of linear values,
        respectively (defaults to 1e-9 and 1, respectevely). Only works if log_scale == True.
    dens_weight: bool
        If True, will plot the target mutliplied by the density. Defaults to True for column-integrated views,
        when the target is not density, and False for everything else.
    normalize: bool
        If True, will normalize the interpolation. Defaults to False (this may change in future versions).
    hmin: bool
        If True, a minimum smoothing length of 0.5 * pixel size will be imposed. This ensures each particle
        contributes to at least one grid cell / pixel. Defaults to False (this may change in a future verison).
>>>>>>> e905a5fa
    cototation: list, optional
        Moves particles to the co-rotating frame of two location. corotation
        contains two lists which correspond to the two x, y, z coordinates
    kwargs: other keyword arguments
        Keyword arguments to pass to ax.imshow.

    Returns
    -------
    Axes
        The resulting matplotlib axes, which contain the 2d rendered image.

    Raises
    ------
    ValueError
        If `x_pixels` or `y_pixels` are less than or equal to zero, or if the
        specified `x` and `y` minimum and maximums result in an invalid region.
    KeyError
        If `target`, `x`, `y`, mass, density, or smoothing length columns do
        not exist in `data`.

    Notes
    -----
    The standard render will interpolate the target quantity, :math:`A`, from
    the particles to a pixel grid using the following equation:

        .. math::

            A_{pixel} = \\sum_b \\frac{m_b}{\\rho_b} A_b W_{ab}(h_b)

    where :math:`m` is the mass, :math:`\\rho` is the density, and :math:`W` is
    the smoothing kernel with smoothing length, :math:`h`.

    Normalized interpolation divides the above summation by an interpolation of
    a constant scalar field equal to 1:

        .. math::

            A_{pixel} = \\frac{\\sum_b \\frac{m_b}{\\rho_b} A_b W_{ab}(h_b)}
                              {\\sum_b \\frac{m_b}{\\rho_b} W_{ab}(h_b)}

    In theory, the denominator will be equal to 1 and dividing by 1 has no
    impact. In practice, the particle arrangement and the smoothing kernel
    affects the quality of interpolation. Normalizing by this approximation of
    1 helps to account for this.

    For when to use normalized interpolation, the advice given by Splash is
    recommended: in general use it for smoother renderings, but avoid when
    there are free surfaces, as it can cause them to be over-exaggerated.

    Density-weighted interpolation will interpolate the quantity
    :math:`\\rho A`, that is, the target :math:`A` multiplied by the density,
    :math:`\\rho`. If normalize=True, then density-weighted interpolation will
    be normalized by the density.

    Column-integrated views of 3D data (i.e., xsec=None) will calculate the
    following:

        .. math::

            A_{pixel} = \\sum_b \\frac{m_b}{\\rho_b} A_b \\int W_{ab}(h_b) dz ,

    which uses the integral of the kernel along the chosen line of sight.
    """
    if data.get_dim() == 2:
        interpolation_type = '2d'
        if dens_weight is None:
            dens_weight = False
    else:
        if xsec is not None:
            interpolation_type = '3d_cross'
            if dens_weight is None:
                dens_weight = False
        else:
            interpolation_type = '3d'

    if interpolation_type == '2d':
        img = interpolate_2d(data, target, x, y, kernel, x_pixels, y_pixels,
                             xlim, ylim, exact, backend, dens_weight,
                             normalize, hmin)
    elif interpolation_type == '3d_cross':
        img = interpolate_3d_cross(data, target, x, y, z, xsec, kernel,
                                   corotation, rotation, rot_origin, x_pixels,
                                   y_pixels, xlim, ylim, backend, dens_weight,
                                   normalize, hmin)
    elif interpolation_type == '3d':
        img = interpolate_3d_proj(data, target, x, y, kernel, integral_samples,
                                  corotation, rotation, rot_origin, x_pixels,
                                  y_pixels, xlim, ylim, exact, backend,
                                  dens_weight, normalize, hmin)
    else:
        raise ValueError('`data` is not a valid number of dimensions.')

    if ax is None:
        ax = plt.gca()

    x, y = _default_axes(data, x, y)
    xlim, ylim = _default_bounds(data, x, y, xlim, ylim)

    kwargs.setdefault("origin", 'lower')
    kwargs.setdefault("extent", [xlim[0], xlim[1], ylim[0], ylim[1]])
    if log_scale:
<<<<<<< HEAD
        kwargs.setdefault("norm", LogNorm(clip=True, vmin=kwargs.get('vmin'),
                                          vmax=kwargs.get('vmax')))
=======
        if symlog_scale:
            kwargs.setdefault("norm", SymLogNorm(kwargs.pop("linthresh", 1e-9), 
                                                linscale=kwargs.pop("linscale", 1.),
                                                vmin=kwargs.get('vmin'), 
                                                vmax=kwargs.get('vmax')))
        else:
            kwargs.setdefault("norm", LogNorm(clip=True, vmin=kwargs.get('vmin'), vmax=kwargs.get('vmax')))
>>>>>>> e905a5fa
        kwargs.pop("vmin", None)
        kwargs.pop("vmax", None)

    graphic = ax.imshow(img, cmap=cmap, **kwargs)
    if rotation is not None and data.get_dim() == 3:
        if corotation is not None:
            ax.set_xlabel(x)
            ax.set_ylabel(y)
        else:
            ax.set_xticks([])
            ax.set_yticks([])
    else:
        ax.set_xlabel(x)
        ax.set_ylabel(y)

    if cbar:
        colorbar = ax.figure.colorbar(graphic, cbar_ax, ax, **cbar_kws)
        if 'label' not in cbar_kws:
            label = target
            if data.get_dim() == 3 and xsec is None:
                label = f"column {label}"
            if log_scale:
                label = f"log ({label})"
            colorbar.ax.set_ylabel(label)

    return ax


def lineplot(data: 'SarracenDataFrame',  # noqa: F821
             target: str,
             x: str = None,
             y: str = None,
             z: str = None,
             kernel: BaseKernel = None,
             pixels: int = 512,
             xlim: Tuple[float, float] = None,
             ylim: Tuple[float, float] = None,
             zlim: Tuple[float, float] = None,
             ax: Axes = None, backend: str = None,
             log_scale: bool = False,
             dens_weight: bool = False,
             normalize: bool = True,
             hmin: bool = False,
             **kwargs) -> Axes:
    """
    Render a scalar SPH target variable to line plot.

    Parameters
    ----------
    data : SarracenDataFrame
        Particle data, in a SarracenDataFrame.
    target: str
        Column label of the target variable.
    x, y, z: str, optional
        Column labels of the x, y & z directional axes. Defaults to the columns
        detected in `data`.
    kernel: BaseKernel, optional
        Kernel to use for smoothing the target data. Defaults to the kernel
        specified in `data`.
    pixels: int, optional
        Number of samples taken across the x axis in the final plot.
    xlim, ylim, zlim: tuple of float, optional
        Coordinates of the two points that make up the cross-sectional line.
    ax: Axes
        The main axes in which to draw the final plot.
    backend: ['cpu', 'gpu']
        The computation backend to use when interpolating this data. Defaults
        to 'gpu' if CUDA is enabled, otherwise 'cpu' is used. A manually
        specified backend in `data` will override the default.
    log_scale: bool
        Whether to use a logarithmic scale for color coding.
    dens_weight: bool, optional
        If True, will plot the target mutliplied by the density. Defaults to
        False.
    normalize: bool, optional
        If True, will normalize the interpolation. Defaults to False (this may
        change in future versions).
    hmin: bool, optional
        If True, a minimum smoothing length of 0.5 * pixel size will be
        imposed. This ensures each particle contributes to at least one grid
        cell / pixel. Defaults to False (this may change in a future verison).
    kwargs: other keyword arguments
        Keyword arguments to pass to sns.lineplot.

    Returns
    -------
    Axes
        The resulting matplotlib axes, which contain the 2d rendered image.

    Raises
    -------
    ValueError
        If `x_pixels` or `y_pixels` are less than or equal to zero, or if the
        specified `x` and `y` minimum and maximums result in an invalid region.
    KeyError
        If `target`, `x`, `y`, mass, density, or smoothing length columns do
        not exist in `data`.
    """

    if data.get_dim() == 2:
        img = interpolate_2d_line(data, target, x, y, kernel, pixels, xlim,
                                  ylim, backend, dens_weight, normalize, hmin)
    else:
        img = interpolate_3d_line(data, target, x, y, z, kernel, pixels, xlim,
                                  ylim, zlim, backend, dens_weight, normalize,
                                  hmin)

    if isinstance(xlim, float) or isinstance(xlim, int):
        xlim = xlim, xlim
    if isinstance(ylim, float) or isinstance(ylim, int):
        ylim = ylim, ylim

    x, y = _default_axes(data, x, y)
    xlim, ylim = _default_bounds(data, x, y, xlim, ylim)

    if data.get_dim() == 2:
        upper_lim = np.sqrt((xlim[1] - xlim[0])**2 + (ylim[1] - ylim[0])**2)
    else:
        if z is None:
            z = data.zcol
        if z not in data.columns:
            raise KeyError(f"z-directional column '{z}' does not exist in the "
                           f"provided dataset.")

        if isinstance(zlim, float) or isinstance(zlim, int):
            zlim = zlim, zlim
        zmin = data.loc[:, z].min()
        z1 = zmin if zlim is None or zlim[0] is None else zlim[0]
        z2 = zmin if zlim is None or zlim[1] is None else zlim[1]
        zlim = z2, z1

        upper_lim = np.sqrt((xlim[1] - xlim[0])**2
                            + (ylim[1] - ylim[0])**2
                            + (zlim[1] - zlim[0])**2)

    ax = sns.lineplot(x=np.linspace(0, upper_lim, img.size),
                      y=img,
                      ax=ax, **kwargs)

    if log_scale:
        ax.set(yscale='log')

    ax.margins(x=0, y=0)

    label = f'({x}, {y})' if data.get_dim() == 2 else f'({x}, {y}, {z})'
    ax.set_xlabel('cross-section ' + label)

    label = target
    if log_scale:
        label = f"log ({label})"
    ax.set_ylabel(label)

    return ax


def streamlines(data: 'SarracenDataFrame',  # noqa: F821
                target: Union[Tuple[str, str], Tuple[str, str, str]],
                x: str = None,
                y: str = None,
                z: str = None,
                xsec: float = None,
                kernel: BaseKernel = None,
                integral_samples: int = 1000,
                rotation: Union[np.ndarray, list, Rotation] = None,
                rot_origin: Union[np.ndarray, list, str] = None,
                x_pixels: int = None,
                y_pixels: int = None,
                xlim: Tuple[float, float] = None,
                ylim: Tuple[float, float] = None,
                ax: Axes = None,
                exact: bool = None,
                backend: str = None,
                dens_weight: bool = None,
                normalize: bool = True,
                hmin: bool = False,
                **kwargs) -> Axes:
    """
    Create an SPH interpolated streamline plot of a target vector.

    Render the data within a SarracenDataFrame to a 2D matplotlib object, by
    rendering the values of a target vector. The contributions of all particles
    near the rendered area are summed and stored to a 2D grid for the x & y
    axes of the target vector. This data is then used to create a streamline
    plot using ax.streamlines().

    Parameters
    ----------
    data: SarracenDataFrame
        Particle data, in a SarracenDataFrame.
    target: str tuple of shape (2) or (3).
        Column label of the target vector. Shape must match the # of dimensions
        in `data`.
    xsec: float, optional
        The z to take a cross-section at. If none, column interpolation is
        performed.
    x, y, z: str, optional
        Column label of the x, y & z directional axes. Defaults to the columns
        detected in `data`.
    kernel: BaseKernel, optional
        Kernel to use for smoothing the target data. Defaults to the kernel
        specified in `data`.
    integral_samples: int, optional
        If using column interpolation, the number of sample points to take when
        approximating the 2D column kernel.
    rotation: array_like or SciPy Rotation, optional
        The rotation to apply to the data before interpolation. If defined as
        an array, the order of rotations is [z, y, x] in degrees.
    rot_origin: array_like or ['com', 'midpoint'], optional
        Point of rotation of the data. Only applies to 3D datasets. If
        array_like, then the [x, y, z] coordinates specify the point around
        which the data is rotated. If 'com', then data is rotated around the
        centre of mass. If 'midpoint', then data is rotated around the
        midpoint, that is, min + max / 2. Defaults to the midpoint.
    x_pixels, y_pixels: int, optional
        Number of interpolation samples to pass to ax.streamlines(). Default
        values are chosen to keep a consistent aspect ratio.
    xlim, ylim: float, optional
        The minimum and maximum values to use in interpolation, in particle
        data space. Defaults to the minimum and maximum values of `x` and `y`.
    ax: Axes
        The main axes in which to draw the rendered image.
    exact: bool, optional
        Whether to use exact interpolation of the data. For cross-sections
        this is ignored. Defaults to False.
    backend: ['cpu', 'gpu']
        The computation backend to use when interpolating this data. Defaults
        to 'gpu' if CUDA is enabled, otherwise 'cpu' is used. A manually
        specified backend in `data` will override the default.
    dens_weight: bool, optional
        If True, will plot the target mutliplied by the density. Defaults to
        True for column-integrated views and False for everything else.
    normalize: bool, optional
        If True, will normalize the interpolation. Defaults to False (this may
        change in future versions).
    hmin: bool, optional
        If True, a minimum smoothing length of 0.5 * pixel size will be
        imposed. This ensures each particle contributes to at least one grid
        cell / pixel. Defaults to False (this may change in a future verison).
    kwargs: other keyword arguments
        Keyword arguments to pass to ax.streamlines()

    Returns
    -------
    Axes
        The resulting matplotlib axes, which contains the streamline plot.

    Raises
    ------
    ValueError
        If `x_pixels` or `y_pixels` are less than or equal to zero, or if the
        specified `x` and `y` minimum and maximums result in an invalid region,
        or if the number of dimensions in the target vector does not match the
        data, or if `data` is not 2 or 3 dimensional.
    KeyError
        If `target`, `x`, `y`, `z` (for 3-dimensional data), mass, density, or
        smoothing length columns do not exist in `data`.
    """
    # Choose between the various interpolation functions available, based on
    # initial data passed to this function.
    interpolation_type = None

    if data.get_dim() == 2:
        if not len(target) == 2:
            raise ValueError('Target vector is not 2-dimensional.')
        interpolation_type = '2d'
    elif data.get_dim() == 3:
        if not len(target) == 3:
            raise ValueError('Target vector is not 3-dimensional.')
        if xsec is not None:
            interpolation_type = '3d_cross'
        else:
            interpolation_type = '3d'

    if interpolation_type == '2d':
        img = interpolate_2d_vec(data, target[0], target[1], x, y, kernel,
                                 x_pixels, y_pixels, xlim, ylim, exact,
                                 backend, dens_weight, normalize, hmin)
    elif interpolation_type == '3d_cross':
        img = interpolate_3d_cross_vec(data, target[0], target[1], target[2],
                                       xsec, x, y, z, kernel, rotation,
                                       rot_origin, x_pixels, y_pixels, xlim,
                                       ylim, backend, dens_weight, normalize,
                                       hmin)
    elif interpolation_type == '3d':
        img = interpolate_3d_vec(data, target[0], target[1], target[2], x, y,
                                 kernel, integral_samples, rotation,
                                 rot_origin, x_pixels, y_pixels, xlim, ylim,
                                 exact, backend, dens_weight, normalize, hmin)
    else:
        raise ValueError('`data` is not a valid number of dimensions.')

    if ax is None:
        ax = plt.gca()

    x, y = _default_axes(data, x, y)
    xlim, ylim = _default_bounds(data, x, y, xlim, ylim)

    kwargs.setdefault("color", 'black')
    ax.streamplot(np.linspace(xlim[0], xlim[1], np.size(img[0], 1)),
                  np.linspace(ylim[0], ylim[1], np.size(img[0], 0)),
                  img[0], img[1], **kwargs)

    ax.set_xlim(xlim)
    ax.set_ylim(ylim)

    # remove the x & y ticks if the data is rotated, since these no longer have
    # physical relevance to the displayed data.
    if rotation is not None:
        ax.set_xticks([])
        ax.set_yticks([])
    else:
        ax.set_xlabel(x)
        ax.set_ylabel(y)

    return ax


def arrowplot(data: 'SarracenDataFrame',  # noqa: F821
              target: Union[Tuple[str, str], Tuple[str, str, str]],
              x: str = None,
              y: str = None,
              z: str = None,
              xsec: float = None,
              kernel: BaseKernel = None,
              integral_samples: int = 1000,
              rotation: Union[np.ndarray, list, Rotation] = None,
              rot_origin: Union[np.ndarray, list, str] = None,
              x_arrows: int = None,
              y_arrows: int = None,
              xlim: Tuple[float, float] = None,
              ylim: Tuple[float, float] = None,
              ax: Axes = None,
              qkey: bool = True,
              qkey_kws=None,
              exact: bool = None,
              backend: str = None,
              dens_weight: bool = None,
              normalize: bool = True,
              hmin: bool = False,
              **kwargs) -> Axes:
    """
    Create an SPH interpolated vector field plot of a target vector.

    Render the data within a SarracenDataFrame to a 2D matplotlib object, by
    rendering the values of a target vector. The contributions of all particles
    near the rendered area are summed and stored to a 2D grid for the x & y
    axes of the target vector. This data is then used to create an arrow plot
    using ax.quiver().

    Parameters
    ----------
    data : SarracenDataFrame
        Particle data, in a SarracenDataFrame.
    target: str tuple of shape (2) or (3).
        Column label of the target vector. Shape must match the # of dimensions
        in `data`.
    xsec: float
        The z to take a cross-section at. If none, column interpolation is
        performed.
    x, y, z: str, optional
        Column label of the x, y & z directional axes. Defaults to the columns
        detected in `data`.
    kernel: BaseKernel, optional
        Kernel to use for smoothing the target data. Defaults to the kernel
        specified in `data`.
    integral_samples: int, optional
        If using column interpolation, the number of sample points to take when
        approximating the 2D column kernel.
    rotation: array_like or SciPy Rotation, optional
        The rotation to apply to the data before interpolation. If defined as
        an array, the order of rotations is [z, y, x] in degrees.
    rot_origin: array_like or ['com', 'midpoint'], optional
        Point of rotation of the data. Only applies to 3D datasets. If
        array_like, then the [x, y, z] coordinates specify the point around
        which the data is rotated. If 'com', then data is rotated around the
        centre of mass. If 'midpoint', then data is rotated around the
        midpoint, that is, min + max / 2. Defaults to the midpoint.
    x_arrows, y_arrows: int, optional
        Number of arrows in the output image in the x & y directions. Default
        values are chosen to keep a consistent aspect ratio.
    xlim, ylim: tuple of float, optional
        The minimum and maximum values to use in interpolation, in particle
        data space. Defaults to the minimum and maximum values of `x` and `y`.
    ax: Axes
        The main axes in which to draw the rendered image.
    qkey: bool
        Whether to include a quiver key on the final plot.
    qkey_kws: dict
        Keywords to pass through to ax.quiver.
    exact: bool
        Whether to use exact interpolation of the data. For cross-sections this
        is ignored. Defaults to False.
    backend: ['cpu', 'gpu']
        The computation backend to use when interpolating this data. Defaults
        to 'gpu' if CUDA is enabled, otherwise 'cpu' is used. A manually
        specified backend in `data` will override the default.
    dens_weight: bool, optional
        If True, will plot the target mutliplied by the density. Defaults to
        True for column-integrated views and False for everything else.
    normalize: bool, optional
        If True, will normalize the interpolation. Defaults to False (this may
        change in future versions).
    hmin: bool, optional
        If True, a minimum smoothing length of 0.5 * pixel size will be
        imposed. This ensures each particle contributes to at least one grid
        cell / pixel. Defaults to False (this may change in a future verison).
    kwargs: other keyword arguments
        Keyword arguments to pass to ax.quiver()

    Returns
    -------
    Axes
        The resulting matplotlib axes, which contains the arrow plot.

    Raises
    ------
    ValueError
        If `x_arrows` or `y_arrows` are less than or equal to zero, or if the
        specified `x` and `y` minimum and maximums result in an invalid region,
        or if the number of dimensions in the target vector does not match the
        data, or if `data` is not 2 or 3-dimensional.
    KeyError
        If `target`, `x`, `y`, `z` (for 3-dimensional data), mass, density, or
        smoothing length columns do not exist in `data`.
    """
    x, y = _default_axes(data, x, y)
    xlim, ylim = _default_bounds(data, x, y, xlim, ylim)
    x_arrows, y_arrows = _set_pixels(x_arrows, y_arrows, xlim, ylim, 20)

    interpolation_type = None

    if data.get_dim() == 2:
        if not len(target) == 2:
            raise ValueError('Target vector is not 2-dimensional.')
        interpolation_type = '2d'
    elif data.get_dim() == 3:
        if not len(target) == 3:
            raise ValueError('Target vector is not 3-dimensional.')
        if xsec is not None:
            interpolation_type = '3d_cross'
        else:
            interpolation_type = '3d'

    if interpolation_type == '2d':
        img = interpolate_2d_vec(data, target[0], target[1], x, y, kernel,
                                 x_arrows, y_arrows, xlim, ylim, exact,
                                 backend, dens_weight, normalize, hmin)
    elif interpolation_type == '3d_cross':
        img = interpolate_3d_cross_vec(data, target[0], target[1], target[2],
                                       xsec, x, y, z, kernel, rotation,
                                       rot_origin, x_arrows, y_arrows, xlim,
                                       ylim, backend, dens_weight, normalize,
                                       hmin)
    elif interpolation_type == '3d':
        img = interpolate_3d_vec(data, target[0], target[1], target[2], x, y,
                                 kernel, integral_samples, rotation,
                                 rot_origin, x_arrows, y_arrows, xlim, ylim,
                                 exact, backend, dens_weight, normalize,
                                 hmin)
    else:
        raise ValueError('`data` is not a valid number of dimensions.')

    if ax is None:
        ax = plt.gca()

    kwargs.setdefault("angles", 'uv')
    kwargs.setdefault("pivot", 'mid')
    ax.quiver(np.linspace(xlim[0], xlim[1], np.size(img[0], 1)),
              np.linspace(ylim[0], ylim[1], np.size(img[0], 0)),
              img[0], img[1], **kwargs)
    Q = ax.quiver(np.linspace(xlim[0], xlim[1], np.size(img[0], 1)),
                  np.linspace(ylim[0], ylim[1], np.size(img[0], 0)),
                  img[0], img[1], **kwargs)

    if qkey:
        if qkey_kws is None:
            qkey_kws = dict()
        # approximately equivalent to the top right of the plot.
        qkey_kws.setdefault('X', 0.85)
        qkey_kws.setdefault('Y', 1.02)

        # find a reasonable default value for the quiver key length.
        key_length = np.mean(np.sqrt(img[0] ** 2 + img[1] ** 2))
        key_length = float(np.format_float_positional(key_length,
                                                      precision=1,
                                                      unique=False,
                                                      fractional=False,
                                                      trim='k'))
        qkey_kws.setdefault('U', key_length)
        qkey_kws.setdefault('label', f"= {qkey_kws['U']}")

        qkey_kws.setdefault('labelpos', 'E')
        qkey_kws.setdefault('coordinates', 'axes')

        ax.quiverkey(Q, **qkey_kws)

    # remove the x & y ticks if the data is rotated, since these no longer have
    # physical relevance to the displayed data.
    if rotation is not None:
        ax.set_xticks([])
        ax.set_yticks([])
    else:
        ax.set_xlabel(x)
        ax.set_ylabel(y)

    ax.set_xlim(xlim)
    ax.set_ylim(ylim)

    # remove the x & y ticks if the data is rotated, since these no longer have
    # physical relevance to the displayed data.
    if rotation is not None:
        ax.set_xticks([])
        ax.set_yticks([])
    else:
        ax.set_xlabel(x)
        ax.set_ylabel(y)

    return ax<|MERGE_RESOLUTION|>--- conflicted
+++ resolved
@@ -206,32 +206,12 @@
         midpoint, that is, min + max / 2. Defaults to the midpoint.
     log_scale: bool
         Whether to use a logarithmic scale for color coding.
-<<<<<<< HEAD
-    dens_weight: bool, optional
-        If True, will plot the target mutliplied by the density. Defaults to
-        True for column-integrated views, when the target is not density, and
-        False for everything else.
-    normalize: bool, optional
-        If True, will normalize the interpolation. Defaults to False (this may
-        change in future versions).
-    hmin: bool, optional
-        If True, a minimum smoothing length of 0.5 * pixel size will be
-        imposed. This ensures each particle contributes to at least one grid
-        cell / pixel. Defaults to False (this may change in a future verison).
-=======
     symlog_scale: bool
-        Whether to use a symmetrical logarithmic scale for color coding (i.e., allows positive and negative values).
-        Optionally add "linthresh" and "linscale" to kwargs to set the linear region and the scaling of linear values,
-        respectively (defaults to 1e-9 and 1, respectevely). Only works if log_scale == True.
-    dens_weight: bool
-        If True, will plot the target mutliplied by the density. Defaults to True for column-integrated views,
-        when the target is not density, and False for everything else.
-    normalize: bool
-        If True, will normalize the interpolation. Defaults to False (this may change in future versions).
-    hmin: bool
-        If True, a minimum smoothing length of 0.5 * pixel size will be imposed. This ensures each particle
-        contributes to at least one grid cell / pixel. Defaults to False (this may change in a future verison).
->>>>>>> e905a5fa
+        Whether to use a symmetrical logarithmic scale for color coding (i.e., 
+        allows positive and negative values). Optionally add "linthresh" and 
+        "linscale" to kwargs to set the linear region and the scaling of linear 
+        values, respectively (defaults to 1e-9 and 1, respectevely). Only works 
+        if log_scale == True.
     cototation: list, optional
         Moves particles to the co-rotating frame of two location. corotation
         contains two lists which correspond to the two x, y, z coordinates
@@ -333,18 +313,16 @@
     kwargs.setdefault("origin", 'lower')
     kwargs.setdefault("extent", [xlim[0], xlim[1], ylim[0], ylim[1]])
     if log_scale:
-<<<<<<< HEAD
-        kwargs.setdefault("norm", LogNorm(clip=True, vmin=kwargs.get('vmin'),
-                                          vmax=kwargs.get('vmax')))
-=======
         if symlog_scale:
-            kwargs.setdefault("norm", SymLogNorm(kwargs.pop("linthresh", 1e-9), 
-                                                linscale=kwargs.pop("linscale", 1.),
-                                                vmin=kwargs.get('vmin'), 
-                                                vmax=kwargs.get('vmax')))
+            kwargs.setdefault("norm", 
+                              SymLogNorm(kwargs.pop("linthresh", 1e-9), 
+                                         linscale=kwargs.pop("linscale", 1.),
+                                         vmin=kwargs.get('vmin'), 
+                                         vmax=kwargs.get('vmax')))
         else:
-            kwargs.setdefault("norm", LogNorm(clip=True, vmin=kwargs.get('vmin'), vmax=kwargs.get('vmax')))
->>>>>>> e905a5fa
+            kwargs.setdefault("norm", LogNorm(clip=True, 
+                                              vmin=kwargs.get('vmin'), 
+                                              vmax=kwargs.get('vmax')))
         kwargs.pop("vmin", None)
         kwargs.pop("vmax", None)
 
