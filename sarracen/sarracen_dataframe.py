--- conflicted
+++ resolved
@@ -149,74 +149,33 @@
         self['rho'] = (self.params['hfact'] / self['h']) ** (self.get_dim()) * self['m']
         self._rhocol = 'rho'
 
-<<<<<<< HEAD
     @_copy_doc(render)
     def render(self, target: str, x: str = None, y: str = None, z: str = None, xsec: float = None,
                kernel: BaseKernel = None, x_pixels: int = None, y_pixels: int = None, xlim: tuple[float, float] = None,
                ylim: tuple[float, float] = None, cmap: Union[str, Colormap] = 'RdBu', cbar: bool = True,
                cbar_kws: dict = {}, cbar_ax: Axes = None, ax: Axes = None, exact: bool = None, backend: str = None,
                integral_samples: int = 1000, rotation: np.ndarray = None, rot_origin: np.ndarray = None,
-               **kwargs) -> Axes:
+               log_scale: bool = None, **kwargs) -> Axes:
         return render(self, target, x, y, z, xsec, kernel, x_pixels, y_pixels, xlim, ylim, cmap, cbar, cbar_kws,
-                      cbar_ax, ax, exact, backend, integral_samples, rotation, rot_origin, **kwargs)
-=======
-    @_copy_doc(render_2d)
-    def render_2d(self, target: str, x: str = None, y: str = None, kernel: BaseKernel = None, x_pixels: int = None,
-                  y_pixels: int = None, x_min: float = None, x_max: float = None, y_min: float = None,
-                  y_max: float = None, cmap: Union[str, Colormap] = 'RdBu', cbar: bool = True, cbar_kws: dict = {},
-                  cbar_ax: Axes = None, ax: Axes = None, exact: bool = None, backend: str = None, log_scale: bool = None,
-                  **kwargs) -> Axes:
-
-        return render_2d(self, target, x, y, kernel, x_pixels, y_pixels, x_min, x_max, y_min, y_max, cmap, cbar,
-                         cbar_kws, cbar_ax, ax, exact, backend, log_scale, **kwargs)
-
-    @_copy_doc(render_2d_cross)
-    def render_2d_cross(self, target: str, x: str = None, y: str = None, kernel: BaseKernel = None, pixels: int = 512,
-                        x1: float = None, y1: float = None, x2: float = None, y2: float = None, ax: Axes = None,
-                        backend: str = None, log_scale: bool = None, **kwargs) -> Axes:
-
-        return render_2d_cross(self, target, x, y, kernel, pixels, x1, x2, y1, y2, ax, backend, log_scale, **kwargs)
-
-    @_copy_doc(render_3d)
-    def render_3d(self, target: str, x: str = None, y: str = None, kernel: BaseKernel = None,
-                  int_samples: int = 1000, rotation: np.ndarray = None, rot_origin: np.ndarray = None,
-                  x_pixels: int = None, y_pixels: int = None, x_min: float = None, x_max: float = None,
-                  y_min: float = None, y_max: float = None, cmap: Union[str, Colormap] = 'RdBu', cbar: bool = True,
-                  cbar_kws: dict = {}, cbar_ax: Axes = None, ax: Axes = None, exact: bool = None, backend: str = None,
-                  log_scale: bool = None, **kwargs) -> Axes:
-
-        return render_3d(self, target, x, y, kernel, int_samples, rotation, rot_origin, x_pixels, y_pixels, x_min,
-                         x_max, y_min, y_max, cmap, cbar, cbar_kws, cbar_ax, ax, exact, backend, log_scale, **kwargs)
-
-    @_copy_doc(render_3d_cross)
-    def render_3d_cross(self, target: str, z_slice: float = None, x: str = None, y: str = None, z: str = None,
-                        kernel: BaseKernel = None, rotation: np.ndarray = None, rot_origin: np.ndarray = None,
-                        x_pixels: int = None, y_pixels: int = None, x_min: float = None, x_max: float = None,
-                        y_min: float = None, y_max: float = None, cmap: Union[str, Colormap] = 'RdBu',
-                        cbar: bool = True, cbar_kws: dict = {}, cbar_ax: Axes = None, ax: Axes = None,
-                        backend: str = None, log_scale: bool = None, **kwargs) -> Axes:
-
-        return render_3d_cross(self, target, z_slice, x, y, z, kernel, rotation, rot_origin, x_pixels, y_pixels, x_min,
-                               x_max, y_min, y_max, cmap, cbar, cbar_kws, cbar_ax, ax, backend, log_scale, **kwargs)
->>>>>>> 96130f07
+                      cbar_ax, ax, exact, backend, integral_samples, rotation, rot_origin, log_scale, **kwargs)
 
     @_copy_doc(streamlines)
     def streamlines(self, target: Union[Tuple[str, str], Tuple[str, str, str]], x: str = None, y: str = None,
                     z: str = None, z_slice: int = None, kernel: BaseKernel = None, integral_samples: int = 1000,
                     rotation: np.ndarray = None, rot_origin: np.ndarray = None, x_pixels: int = None,
                     y_pixels: int = None, xlim: tuple[float, float] = None, ylim: tuple[float, float] = None,
-                    ax: Axes = None, exact: bool = None, backend: str = None, **kwargs) -> Axes:
+                    ax: Axes = None, exact: bool = None, backend: str = None, log_scale: bool = None, **kwargs) -> Axes:
         return streamlines(self, target, x, y, z, z_slice, kernel, integral_samples, rotation, rot_origin, x_pixels,
-                           y_pixels, xlim, ylim, ax, exact, backend, **kwargs)
+                           y_pixels, xlim, ylim, ax, exact, backend, log_scale, **kwargs)
 
     @_copy_doc(arrowplot)
     def arrowplot(self, target: Union[Tuple[str, str], Tuple[str, str, str]], x: str = None, y: str = None,
                   z: str = None, z_slice: int = None, kernel: BaseKernel = None, integral_samples: int = 1000,
                   rotation: np.ndarray = None, rot_origin: np.ndarray = None, x_arrows: int = None,
                   y_arrows: int = None, xlim: tuple[float, float] = None, ylim: tuple[float, float] = None,
-                  ax: Axes = None, exact: bool = None, backend: str = None, **kwargs) -> Axes:
+                  ax: Axes = None, exact: bool = None, backend: str = None, log_scale: bool = None, **kwargs) -> Axes:
         return arrowplot(self, target, z_slice, x, y, z, kernel, integral_samples, rotation, rot_origin, x_arrows,
-                         y_arrows, xlim, ylim, ax, exact, backend, **kwargs)
+                         y_arrows, xlim, ylim, ax, exact, backend, log_scale, **kwargs)
 
     @property
     def params(self):
