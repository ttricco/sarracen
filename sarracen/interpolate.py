--- conflicted
+++ resolved
@@ -53,19 +53,6 @@
     filter_weight = term / data[target] > 0
 
     # determine maximum and minimum pixels that each particle contributes to
-<<<<<<< HEAD
-    parts['ipixmin'] = np.rint((parts[x] - kernel.radkernel * parts['h'] - xmin) / pixwidthx) \
-        .clip(lower=0, upper=pixcountx)
-    parts['jpixmin'] = np.rint((parts[y] - kernel.radkernel * parts['h'] - ymin) / pixwidthy) \
-        .clip(lower=0, upper=pixcounty)
-    parts['ipixmax'] = np.rint((parts[x] + kernel.radkernel * parts['h'] - xmin) / pixwidthx) \
-        .clip(lower=0, upper=pixcountx)
-    parts['jpixmax'] = np.rint((parts[y] + kernel.radkernel * parts['h'] - ymin) / pixwidthy) \
-        .clip(lower=0, upper=pixcounty)
-
-    # iterate through all pixels
-    for part in parts.itertuples():
-=======
     ipixmin = np.rint((data[filter_weight][x] - kernel.radkernel * data[filter_weight]['h'] - xmin) / pixwidthx)\
         .clip(lower=0, upper=pixcountx)
     jpixmin = np.rint((data[filter_weight][y] - kernel.radkernel * data[filter_weight]['h'] - ymin) / pixwidthy)\
@@ -77,7 +64,6 @@
 
     # iterate through the indexes of non-filtered particles
     for i in filter_weight.to_numpy().nonzero()[0]:
->>>>>>> 8ff9a6c3
         # precalculate differences in the x-direction (optimization)
         dx2i = ((xmin + (np.arange(int(ipixmin[i]), int(ipixmax[i])) + 0.5) * pixwidthx - data[x][i]) ** 2)\
                * (1 / (data['h'][i] ** 2))
