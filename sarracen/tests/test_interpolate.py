--- conflicted
+++ resolved
@@ -93,48 +93,6 @@
         for x in range(25):
             assert image[y][x] == approx(repetitions * w[0] * sdf['A'][0] * column_func(np.sqrt(real[x] ** 2 + real[y] ** 2) / sdf['h'][0], 2))
 
-<<<<<<< HEAD
-def test_interpolate_2d_vec():
-    df = pd.DataFrame({'x': [0],
-                       'y': [0],
-                       'Px': [1],
-                       'Py': [2],
-                       'Pz': [3],
-                       'h': [0.35],
-                       'rho': [0.3],
-                       'm': [0.1]})
-    sdf = SarracenDataFrame(df, params=dict())
-    w = sdf['m'][0] / (sdf['rho'][0] * sdf['h'] ** 2)
-    kernel = QuarticSplineKernel()
-    sdf.kernel = kernel
-
-    image = interpolate_2d_vec(sdf, 'Px', 'Py', x_pixels=20, y_pixels=20, x_min=0, y_min=0, x_max=1, y_max=1)
-
-    # X-dimension of vector field
-    assert image[0][19][19] == 0
-    assert image[0][0][0] == approx(w * sdf['Px'][0] * kernel.w(np.sqrt(0.025 ** 2 + 0.025 ** 2) / sdf['h'][0], 2))
-    assert image[0][15][12] == approx(w * sdf['Px'][0] * kernel.w(np.sqrt(0.775 ** 2 + 0.625 ** 2) / sdf['h'][0], 2))
-
-    # Y-dimension of vector field
-    assert image[1][19][19] == 0
-    assert image[1][0][0] == approx(w * sdf['Py'][0] * kernel.w(np.sqrt(0.025 ** 2 + 0.025 ** 2) / sdf['h'][0], 2))
-    assert image[1][15][12] == approx(w * sdf['Py'][0] * kernel.w(np.sqrt(0.775 ** 2 + 0.625 ** 2) / sdf['h'][0], 2))
-
-    # Result of interpolate_2d_vec should be equivalent to the result of interpolate_2d performed on both x & y.
-    assert np.array_equal(image[0], interpolate_2d(sdf, 'Px', x_pixels=20, y_pixels=20, x_min=0, y_min=0, x_max=1,
-                                                   y_max=1))
-    assert np.array_equal(image[1], interpolate_2d(sdf, 'Py', x_pixels=20, y_pixels=20, x_min=0, y_min=0, x_max=1,
-                                                   y_max=1))
-
-
-def test_interpolate_2d_cross():
-    df = pd.DataFrame({'x': [0],
-                       'y': [0],
-                       'P': [1],
-                       'h': [1],
-                       'rho': [1],
-                       'm': [1]})
-=======
     w = sdf['m'] / (sdf['rho'] * sdf['h'] ** 3)
     image = interpolate_3d_cross(sdf, 'A', 0, x_pixels=25, y_pixels=25, x_min=-kernel.get_radius(),
                                  x_max=kernel.get_radius(), y_min=-kernel.get_radius(), y_max=kernel.get_radius())
@@ -146,7 +104,6 @@
 
 def test_dimension_check():
     df = pd.DataFrame({'x': [0, 1], 'y': [0, 1], 'P': [1, 1], 'h': [1, 1], 'rho': [1, 1], 'm': [1, 1]})
->>>>>>> 3523272c
     sdf = SarracenDataFrame(df, params=dict())
 
     with raises(TypeError):
@@ -496,95 +453,6 @@
     sdf_3.kernel = kernel
     w = sdf_2['m'] / (sdf_2['rho'] * sdf_2['h'] ** 2)
 
-<<<<<<< HEAD
-    # With no rotation, both particles are directly on top of each other.
-    image = interpolate_3d(sdf, 'A', 'x', 'y', kernel, 10000, None, None, 25, 25, -0.5, 0.5, -0.5, 0.5)
-    column_kernel = kernel.get_column_kernel(10000)
-    w = (sdf['m'] / (sdf['rho'] * sdf['h'] ** 3))
-
-    F = column_kernel[0]
-    assert image[12][12] == approx((w * sdf['h'] * sdf['A'] * F).sum())
-
-    F = np.interp(np.sqrt(0.48 ** 2) / df['h'], np.linspace(0, kernel.get_radius(), 10000),
-                  column_kernel)
-    assert image[12][0] == approx((w * sdf['h'] * sdf['A'] * F).sum())
-
-    F = np.interp(np.sqrt(0.4 ** 2 + 0.44 ** 2) / df['h'], np.linspace(0, kernel.get_radius(), 10000),
-                  column_kernel)
-    assert image[1][22] == approx((w * sdf['h'] * sdf['A'] * F).sum())
-
-    # With this rotation, both particles are now at opposite corners, at x & y distances of (1/sqrt(2)) from the centre.
-    image = interpolate_3d(sdf, 'A', 'x', 'y', kernel, 10000, [0, 45, 270], None, 25, 25, -0.5, 0.5, -0.5, 0.5)
-
-    # At the centre square, both particles are 1 unit away.
-    F = np.interp(1 / df['h'], np.linspace(0, kernel.get_radius(), 10000),
-                  column_kernel)
-    assert image[12][12] == approx((w * sdf['h'] * sdf['A'] * F).sum())
-
-    # At a grid corner, each particle is 1/sqrt(2) + 0.48 away from the square in one direction, and
-    # 1/sqrt(2) - 0.48 away in the other direction.
-    F = np.interp(np.sqrt(((1 / np.sqrt(2)) + 0.48) ** 2 + ((1 / np.sqrt(2)) - 0.48) ** 2) / df['h'],
-                  np.linspace(0, kernel.get_radius(), 10000), column_kernel)
-    assert image[0][24] == approx((w * sdf['h'] * sdf['A'] * F).sum())
-
-    # At the top square of the grid, one particle is closer than the other.
-    F1 = np.interp(np.sqrt((1/2) + ((1 / np.sqrt(2)) + 0.48) ** 2) / df['h'][0],
-                   np.linspace(0, kernel.get_radius(), 10000), column_kernel)
-    F2 = np.interp(np.sqrt((1/2) + ((1 / np.sqrt(2)) - 0.48) ** 2) / df['h'][1],
-                   np.linspace(0, kernel.get_radius(), 10000), column_kernel)
-    assert image[12][0] == approx(w[0] * sdf['h'][0] * sdf['A'][0] * F1 + w[1] * sdf['h'][1] * sdf['A'][1] * F2)
-
-
-def test_interpolate_3d_vec():
-    df = pd.DataFrame({'x': [0], 'y': [0], 'z': [1], 'Px': [1], 'Py': [2], 'Pz': [3], 'h': [0.35], 'rho': [0.3], 'm': [0.1]})
-    sdf = SarracenDataFrame(df, params=dict())
-    w = sdf['m'][0] / (sdf['rho'][0] * sdf['h'][0] ** 2)
-    kernel = QuarticSplineKernel()
-    sdf.kernel = kernel
-
-    image = interpolate_3d_vec(sdf, 'Px', 'Py', 'Pz', integral_samples=1000, x_pixels=20, y_pixels=20, x_min=0, y_min=0,
-                               x_max=1, y_max=1)
-    column_function = kernel.get_column_kernel_func(1000)
-
-    # X-dimension of vector field
-    assert image[0][19][19] == 0
-    assert image[0][0][0] == approx(w * sdf['Px'][0] * column_function(np.sqrt(0.025 ** 2 + 0.025 ** 2) / sdf['h'][0], 0))
-    assert image[0][15][12] == approx(w * sdf['Px'][0] * column_function(np.sqrt(0.775 ** 2 + 0.625 ** 2) / sdf['h'][0], 0))
-
-    # Y-dimension of vector field
-    assert image[1][19][19] == 0
-    assert image[1][0][0] == approx(w * sdf['Py'][0] * column_function(np.sqrt(0.025 ** 2 + 0.025 ** 2) / sdf['h'][0], 0))
-    assert image[1][15][12] == approx(w * sdf['Py'][0] * column_function(np.sqrt(0.775 ** 2 + 0.625 ** 2) / sdf['h'][0], 0))
-
-    # Result of interpolate_3d_vec should be equivalent to the result of interpolate_3d performed on both x & y.
-    assert np.array_equal(image[0], interpolate_3d(sdf, 'Px', integral_samples=1000, x_pixels=20, y_pixels=20, x_min=0,
-                                                   y_min=0, x_max=1, y_max=1))
-    assert np.array_equal(image[1], interpolate_3d(sdf, 'Py', integral_samples=1000, x_pixels=20, y_pixels=20, x_min=0,
-                                                   y_min=0, x_max=1, y_max=1))
-
-    # After this rotation, the particle will be at (1/sqrt(2), 1/sqrt(2), 0)
-    # The target vector will be (4/sqrt(2), 2/sqrt(2), -2)
-    image = interpolate_3d_vec(sdf, 'Px', 'Py', 'Pz', integral_samples=1000, x_pixels=20, y_pixels=20, x_min=0, y_min=0,
-                               x_max=1, y_max=1, rotation=[0, 45, -90], origin=[0, 0, 0])
-
-    # X-dimension of vector field
-    assert image[0][0][0] == 0
-    assert image[0][19][19] == approx(w * (4 / np.sqrt(2)) * column_function((np.sqrt(2) - 1 - np.sqrt(2) * 0.025) / sdf['h'][0], 0))
-
-    # Y-dimension of vector field
-    assert image[1][0][0] == 0
-    assert image[1][19][19] == approx(w * (2 / np.sqrt(2)) * column_function((np.sqrt(2) - 1 - np.sqrt(2) * 0.025) / sdf['h'][0], 0))
-
-
-def test_interpolate_3d_cross():
-    df = pd.DataFrame({'x': [0],
-                       'y': [0],
-                       'z': [0],
-                       'P': [1],
-                       'h': [1],
-                       'rho': [1],
-                       'm': [1]})
-=======
     # A mapping of pixel indices to x / y values in particle space.
     real_x = 1 + (np.arange(0, 25) + 0.5) * (1 / 25)
     real_y = 1 + (np.arange(0, 25) + 0.5) * (1 / 25)
@@ -615,7 +483,6 @@
 
 def test_nonstandard_rotation():
     df = pd.DataFrame({'x': [1], 'y': [1], 'z': [1], 'A': [4], 'h': [0.9], 'rho': [0.4], 'm': [0.03]})
->>>>>>> 3523272c
     sdf = SarracenDataFrame(df, params=dict())
     kernel = CubicSplineKernel()
     sdf.kernel = kernel
@@ -724,73 +591,6 @@
                        'm': [0.04, 0.05]})
     sdf = SarracenDataFrame(df, params=dict())
 
-<<<<<<< HEAD
-    # At the top grid square, each particle is at a different distance.
-    F1 = kernel.w(np.sqrt((1/2) + ((1 / np.sqrt(2)) + 0.48) ** 2) / df['h'][0], 3)
-    F2 = kernel.w(np.sqrt((1/2) + ((1 / np.sqrt(2)) - 0.48) ** 2) / df['h'][1], 3)
-    assert image[12][0] == approx(w[0] * sdf['A'][0] * F1 + w[1] * sdf['A'][1] * F2)
-
-
-def test_interpolate_3d_cross_vec():
-    df = pd.DataFrame({'x': [0], 'y': [0], 'z': [1], 'Px': [1], 'Py': [2], 'Pz': [3], 'h': [0.35], 'rho': [0.3], 'm': [0.1]})
-    sdf = SarracenDataFrame(df, params=dict())
-    w = sdf['m'][0] / (sdf['rho'][0] * sdf['h'][0] ** 3)
-    kernel = QuarticSplineKernel()
-    sdf.kernel = kernel
-
-    image = interpolate_3d_cross_vec(sdf, 'Px', 'Py', 'Pz', z_slice=0, x_pixels=20, y_pixels=20, x_min=0, y_min=0,
-                                     x_max=1, y_max=1)
-
-    # X-dimension of vector field
-    assert image[0][19][19] == 0
-    assert image[0][0][0] == approx(w * sdf['Px'][0] * kernel.w(np.sqrt(0.025 ** 2 + 0.025 ** 2 + 1) / sdf['h'][0], 3))
-    assert image[0][15][12] == approx(w * sdf['Px'][0] * kernel.w(np.sqrt(0.775 ** 2 + 0.625 ** 2 + 1) / sdf['h'][0], 3))
-
-    # Y-dimension of vector field
-    assert image[1][19][19] == 0
-    assert image[1][0][0] == approx(w * sdf['Py'][0] * kernel.w(np.sqrt(0.025 ** 2 + 0.025 ** 2 + 1) / sdf['h'][0], 3))
-    assert image[1][15][12] == approx(
-        w * sdf['Py'][0] * kernel.w(np.sqrt(0.775 ** 2 + 0.625 ** 2 + 1) / sdf['h'][0], 3))
-
-    # Result of interpolate_3d_cross_vec should be equivalent to the result of interpolate_3d_cross performed on both x & y.
-    assert np.array_equal(image[0], interpolate_3d_cross(sdf, 'Px', z_slice=0, x_pixels=20, y_pixels=20, x_min=0,
-                                                   y_min=0, x_max=1, y_max=1))
-    assert np.array_equal(image[1], interpolate_3d_cross(sdf, 'Py', z_slice=0, x_pixels=20,
-                                                         y_pixels=20, x_min=0, y_min=0, x_max=1, y_max=1))
-
-    # After this rotation, the particle will be at (1/sqrt(2), 1/sqrt(2), 0)
-    # The target vector will be (4/sqrt(2), 2/sqrt(2), -2)
-    image = interpolate_3d_cross_vec(sdf, 'Px', 'Py', 'Pz', z_slice=0, x_pixels=20, y_pixels=20, x_min=0, y_min=0,
-                               x_max=1, y_max=1, rotation=[0, 45, -90], origin=[0, 0, 0])
-
-    # X-dimension of vector field
-    assert image[0][0][0] == 0
-    assert image[0][19][19] == approx(
-        w * (4 / np.sqrt(2)) * kernel.w((np.sqrt(2) - 1 - np.sqrt(2) * 0.025) / sdf['h'][0], 3))
-
-    # Y-dimension of vector field
-    assert image[1][0][0] == 0
-    assert image[1][19][19] == approx(
-        w * (2 / np.sqrt(2)) * kernel.w((np.sqrt(2) - 1 - np.sqrt(2) * 0.025) / sdf['h'][0], 3))
-
-
-def test_race_conditions():
-    df = pd.concat([pd.DataFrame({'x': [0],
-                       'y': [0],
-                       'z': [-1],
-                       'A': [4],
-                       'h': [2],
-                       'rho': [0.5],
-                       'm': [0.1]})] * 10000, ignore_index=True)
-    sdf = SarracenDataFrame(df, params=dict())
-
-    w = sdf['m'][0] / (sdf['rho'][0] * sdf['h'][0] ** 3)
-    kernel = QuarticSplineKernel()
-    image = interpolate_3d(sdf, 'A', 'x', 'y', kernel, 1000, None, None, 15, 15, -0.5, 0.5, -0.5, 0.5)
-    column_kernel = kernel.get_column_kernel(1000)
-
-    assert image[7][7] == approx(w * sdf['h'][0] * sdf['A'][0] * column_kernel[0] * 10000, rel=1e-9)
-=======
     x, y, z = 'x', 'y', 'z'
     flip_x, flip_y, flip_z = False, False, False
     for i_z in range(4):
@@ -872,5 +672,4 @@
         with raises(KeyError):
             interpolate_3d(sdf_dropped, 'A')
         with raises(KeyError):
-            interpolate_3d_cross(sdf_dropped, 'A')
->>>>>>> 3523272c
+            interpolate_3d_cross(sdf_dropped, 'A')