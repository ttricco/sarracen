--- conflicted
+++ resolved
@@ -10,13 +10,9 @@
 
 from sarracen import SarracenDataFrame
 from sarracen.kernels import CubicSplineKernel, QuarticSplineKernel, QuinticSplineKernel
-<<<<<<< HEAD
-from sarracen.interpolate import interpolate_2d, interpolate_2d_cross, interpolate_3d_cross, interpolate_3d, \
+from sarracen.interpolate import interpolate_2d, interpolate_2d_line, interpolate_3d_cross, interpolate_3d, \
     interpolate_2d_vec, interpolate_3d_vec, interpolate_3d_cross_vec, interpolate_3d_grid
-=======
-from sarracen.interpolate import interpolate_2d, interpolate_2d_line, interpolate_3d_cross, interpolate_3d, \
-    interpolate_2d_vec, interpolate_3d_vec, interpolate_3d_cross_vec
->>>>>>> 39439f68
+
 
 backends = ['cpu']
 if cuda.is_available():
@@ -425,15 +421,6 @@
     image2 = interpolate_3d(sdf, 'A', x='y', y='x', x_pixels=20,  y_pixels=20)
     assert_allclose(image1, image2.T)
 
-<<<<<<< HEAD
-    image1 = interpolate_3d_vec(sdf, 'A', 'B', 'C', x_pixels=20, y_pixels=20)
-    image2 = interpolate_3d_vec(sdf, 'A', 'B', 'C', x='y', y='x', x_pixels=20, y_pixels=20, y_max=1)
-    assert_allclose(image1[0], image2[0].T)
-    assert_allclose(image1[1], image2[1].T)
-
-    image1 = interpolate_3d_cross(sdf, 'A', x_pixels=20,  y_pixels=20)
-    image2 = interpolate_3d_cross(sdf, 'A', x='y', y='x', x_pixels=20,  y_pixels=20)
-=======
     image1 = interpolate_3d_vec(sdf, 'A', 'B', 'C', x_pixels=50, y_pixels=50)
     image2 = interpolate_3d_vec(sdf, 'A', 'B', 'C', x='y', y='x', x_pixels=50, y_pixels=50)
     assert_allclose(image1[0], image2[0].T)
@@ -441,7 +428,6 @@
 
     image1 = interpolate_3d_cross(sdf, 'A', x_pixels=50, y_pixels=50)
     image2 = interpolate_3d_cross(sdf, 'A', x='y', y='x', x_pixels=50, y_pixels=50)
->>>>>>> 39439f68
     assert_allclose(image1, image2.T)
 
     image1 = interpolate_3d_cross_vec(sdf, 'A', 'B', 'C', x_pixels=20, y_pixels=20)
@@ -1107,16 +1093,9 @@
                 rot_x, rot_y, rot_z = i_x * 90, i_y * 90, i_z * 90
 
                 for func in [interpolate_3d, interpolate_3d_cross]:
-<<<<<<< HEAD
-                    image1 = func(sdf, 'A', x_pixels=20, y_pixels=20, x_min=-1, x_max=1, y_min=-1, y_max=1,
-                                            rotation=[rot_z, rot_y, rot_x], origin=[0, 0, 0])
-                    image2 = func(sdf, 'A', x=x, y=y, x_pixels=20, y_pixels=20, x_min=-1, x_max=1, y_min=-1,
-                                            y_max=1)
-=======
                     image1 = func(sdf, 'A', x_pixels=50, y_pixels=50, xlim=(-1, 1), ylim=(-1, 1),
                                   rotation=[rot_z, rot_y, rot_x], origin=[0, 0, 0])
                     image2 = func(sdf, 'A', x=x, y=y, x_pixels=50, y_pixels=50, xlim=(-1, 1), ylim=(-1, 1))
->>>>>>> 39439f68
                     image2 = image2 if not flip_x else np.flip(image2, 1)
                     image2 = image2 if not flip_y else np.flip(image2, 0)
                     assert_allclose(image1, image2)
@@ -1162,16 +1141,11 @@
             interpolate_3d_cross(sdf_3, 'A', z_slice=0, x_pixels=b[4], y_pixels=b[5], xlim=(b[0], b[1]),
                                  ylim=(b[2], b[3]))
         with raises(ValueError):
-<<<<<<< HEAD
-            interpolate_3d_cross_vec(sdf_3, 'A', 'B', 'C', 0, x_min=b[0], x_max=b[1], y_min=b[2], y_max=b[3],
-                                     x_pixels=b[4], y_pixels=b[5])
+            interpolate_3d_cross_vec(sdf_3, 'A', 'B', 'C', 0, xlim=(b[0], b[1]), ylim=(b[2], b[3]), x_pixels=b[4],
+                                     y_pixels=b[5])
         with raises(ValueError):
             interpolate_3d_grid(sdf_3, 'A', xlim=(b[0], b[1]), ylim=(b[2], b[3]), zlim=(-3, 3), x_pixels=b[4],
                                 y_pixels=b[5], z_pixels=10)
-=======
-            interpolate_3d_cross_vec(sdf_3, 'A', 'B', 'C', 0, xlim=(b[0], b[1]), ylim=(b[2], b[3]), x_pixels=b[4],
-                                     y_pixels=b[5])
->>>>>>> 39439f68
 
 
 @mark.parametrize("backend", backends)
