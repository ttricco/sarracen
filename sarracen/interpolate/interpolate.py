--- conflicted
+++ resolved
@@ -2,13 +2,12 @@
 Contains several interpolation functions which produce interpolated 2D or 1D arrays of SPH data.
 """
 import numpy as np
-from python.Lib.typing import Union
 from scipy.spatial.transform import Rotation
 
 from ..interpolate import BaseBackend, CPUBackend, GPUBackend
 from ..kernels import BaseKernel
 
-from typing import Tuple
+from typing import Tuple, Union
 
 def _snap(value: float):
     """ Snap a number to the nearest integer
@@ -334,14 +333,9 @@
 
 
 def interpolate_2d(data: 'SarracenDataFrame', target: str, x: str = None, y: str = None, kernel: BaseKernel = None,
-<<<<<<< HEAD
-                   x_pixels: int = None, y_pixels: int = None, xlim: tuple[float, float] = None,
-                   ylim: tuple[float, float] = None, exact: bool = False,
+                   x_pixels: int = None, y_pixels: int = None, xlim: Tuple[float, float] = None,
+                   ylim: Tuple[float, float] = None, exact: bool = False,
                    backend: str = None, dens_weight: bool = None) -> np.ndarray:
-=======
-                   x_pixels: int = None, y_pixels: int = None, xlim: Tuple[float, float] = None,
-                   ylim: Tuple[float, float] = None, exact: bool = False, backend: str = None) -> np.ndarray:
->>>>>>> 1b7547de
     """ Interpolate particle data across two directional axes to a 2D grid of pixels.
 
     Interpolate the data within a SarracenDataFrame to a 2D grid, by interpolating the values
@@ -407,13 +401,8 @@
 
 def interpolate_2d_vec(data: 'SarracenDataFrame', target_x: str, target_y: str, x: str = None, y: str = None,
                        kernel: BaseKernel = None, x_pixels: int = None, y_pixels: int = None,
-<<<<<<< HEAD
-                       xlim: tuple[float, float] = None, ylim: tuple[float, float] = None, exact: bool = False,
+                       xlim: Tuple[float, float] = None, ylim: Tuple[float, float] = None, exact: bool = False,
                        backend: str = None, dens_weight: bool = None):
-=======
-                       xlim: Tuple[float, float] = None, ylim: Tuple[float, float] = None, exact: bool = False,
-                       backend: str = None):
->>>>>>> 1b7547de
     """ Interpolate vector particle data across two directional axes to a 2D grid of particles.
 
     Interpolate the data within a SarracenDataFrame to a 2D grid, by interpolating the values
@@ -478,13 +467,8 @@
 
 
 def interpolate_2d_line(data: 'SarracenDataFrame', target: str, x: str = None, y: str = None,
-<<<<<<< HEAD
-                         kernel: BaseKernel = None, pixels: int = None, xlim: tuple[float, float] = None,
-                         ylim: tuple[float, float] = None, backend: str = None, dens_weight: bool = None) -> np.ndarray:
-=======
                          kernel: BaseKernel = None, pixels: int = None, xlim: Tuple[float, float] = None,
-                         ylim: Tuple[float, float] = None, backend: str = None) -> np.ndarray:
->>>>>>> 1b7547de
+                         ylim: Tuple[float, float] = None, backend: str = None, dens_weight: bool = None) -> np.ndarray:
     """ Interpolate particle data across two directional axes to a 1D cross-section line.
 
     Interpolate the data within a SarracenDataFrame to a 1D line, by interpolating the values
@@ -552,14 +536,9 @@
 
 
 def interpolate_3d_line(data: 'SarracenDataFrame', target: str, x: str = None, y: str = None, z: str = None,
-<<<<<<< HEAD
-                        kernel: BaseKernel = None, pixels: int = None, xlim: tuple[float, float] = None,
-                        ylim: tuple[float, float] = None, zlim: tuple[float, float] = None, backend: str = None,
+                        kernel: BaseKernel = None, pixels: int = None, xlim: Tuple[float, float] = None,
+                        ylim: Tuple[float, float] = None, zlim: Tuple[float, float] = None, backend: str = None,
                         dens_weight: bool = None):
-=======
-                        kernel: BaseKernel = None, pixels: int = None, xlim: Tuple[float, float] = None,
-                        ylim: Tuple[float, float] = None, zlim: Tuple[float, float] = None, backend: str = None):
->>>>>>> 1b7547de
     """ Interpolate vector particle data across three directional axes to a 1D line.
 
     Interpolate the data within a SarracenDataFrame to a 1D line, by interpolating the values
@@ -640,14 +619,9 @@
 
 def interpolate_3d(data: 'SarracenDataFrame', target: str, x: str = None, y: str = None, kernel: BaseKernel = None,
                    integral_samples: int = 1000, rotation: np.ndarray = None, origin: np.ndarray = None,
-<<<<<<< HEAD
-                   x_pixels: int = None, y_pixels: int = None, xlim: tuple[float, float] = None,
-                   ylim: tuple[float, float] = None, exact: bool = False, backend: str = None,
+                   x_pixels: int = None, y_pixels: int = None, xlim: Tuple[float, float] = None,
+                   ylim: Tuple[float, float] = None, exact: bool = False, backend: str = None,
                    dens_weight: bool = None):
-=======
-                   x_pixels: int = None, y_pixels: int = None, xlim: Tuple[float, float] = None,
-                   ylim: Tuple[float, float] = None, exact: bool = False, backend: str = None):
->>>>>>> 1b7547de
     """ Interpolate 3D particle data to a 2D grid of pixels.
 
     Interpolates three-dimensional particle data in a SarracenDataFrame. The data
@@ -728,13 +702,8 @@
 def interpolate_3d_vec(data: 'SarracenDataFrame', target_x: str, target_y: str, target_z: str, x: str = None,
                        y: str = None, kernel: BaseKernel = None, integral_samples: int = 1000,
                        rotation: np.ndarray = None, origin: np.ndarray = None, x_pixels: int = None,
-<<<<<<< HEAD
-                       y_pixels: int = None, xlim: tuple[float, float] = None, ylim: tuple[float, float] = None,
+                       y_pixels: int = None, xlim: Tuple[float, float] = None, ylim: Tuple[float, float] = None,
                        exact: bool = False, backend: str = None, dens_weight: bool = None):
-=======
-                       y_pixels: int = None, xlim: Tuple[float, float] = None, ylim: Tuple[float, float] = None,
-                       exact: bool = False, backend: str = None):
->>>>>>> 1b7547de
     """ Interpolate 3D vector particle data to a 2D grid of pixels.
 
         Interpolates three-dimensional vector particle data in a SarracenDataFrame. The data
@@ -819,12 +788,8 @@
 def interpolate_3d_cross(data: 'SarracenDataFrame', target: str, x: str = None, y: str = None, z: str = None,
                          z_slice: float = None, kernel: BaseKernel = None, rotation: np.ndarray = None,
                          origin: np.ndarray = None, x_pixels: int = None, y_pixels: int = None,
-<<<<<<< HEAD
-                         xlim: tuple[float, float] = None, ylim: tuple[float, float] = None, backend: str = None,
+                         xlim: Tuple[float, float] = None, ylim: Tuple[float, float] = None, backend: str = None,
                          dens_weight: bool = None):
-=======
-                         xlim: Tuple[float, float] = None, ylim: Tuple[float, float] = None, backend: str = None):
->>>>>>> 1b7547de
     """ Interpolate 3D particle data to a 2D grid, using a 3D cross-section.
 
     Interpolates particle data in a SarracenDataFrame across three directional axes to a 2D
@@ -905,13 +870,8 @@
 def interpolate_3d_cross_vec(data: 'SarracenDataFrame', target_x: str, target_y: str, target_z: str,
                              z_slice: float = None, x: str = None, y: str = None, z: str = None,
                              kernel: BaseKernel = None, rotation: np.ndarray = None, origin: np.ndarray = None,
-<<<<<<< HEAD
-                             x_pixels: int = None, y_pixels: int = None, xlim: tuple[float, float] = None,
-                             ylim: tuple[float, float] = None, backend: str = None, dens_weight: bool = None):
-=======
                              x_pixels: int = None, y_pixels: int = None, xlim: Tuple[float, float] = None,
-                             ylim: Tuple[float, float] = None, backend: str = None):
->>>>>>> 1b7547de
+                             ylim: Tuple[float, float] = None, backend: str = None, dens_weight: bool = None):
     """ Interpolate 3D vector particle data to a 2D grid, using a 3D cross-section.
 
         Interpolates vector particle data in a SarracenDataFrame across three directional axes to a 2D
@@ -991,13 +951,8 @@
 def interpolate_3d_grid(data: 'SarracenDataFrame', target: str, x: str = None, y: str = None, z: str = None,
                         kernel: BaseKernel = None, rotation: np.ndarray = None, rot_origin: np.ndarray = None,
                         x_pixels: int = None, y_pixels: int = None, z_pixels: int = None,
-<<<<<<< HEAD
-                        xlim: tuple[float, float] = None, ylim: tuple[float, float] = None,
-                        zlim: tuple[float, float] = None, backend: str = None, dens_weight: bool = None):
-=======
                         xlim: Tuple[float, float] = None, ylim: Tuple[float, float] = None,
-                        zlim: Tuple[float, float] = None, backend: str = None):
->>>>>>> 1b7547de
+                        zlim: Tuple[float, float] = None, backend: str = None, dens_weight: bool = None):
     """ Interpolate 3D particle data to a 3D grid of pixels
 
     Interpolates particle data in a SarracenDataFrame across three directional axes to a 3D
