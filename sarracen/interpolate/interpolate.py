--- conflicted
+++ resolved
@@ -350,14 +350,8 @@
     backend = backend if backend is not None else data.backend
 
     return get_backend(backend). \
-<<<<<<< HEAD
-        interpolate_2d_render(data[target].to_numpy(), data[x].to_numpy(), data[y].to_numpy(), data['m'].to_numpy(),
-                              data['rho'].to_numpy(), data['h'].to_numpy(), kernel.w, kernel.get_radius(), x_pixels,
-                              y_pixels, xlim[0], xlim[1], ylim[0], ylim[1], exact)
-=======
         interpolate_2d_render(data[x].to_numpy(), data[y].to_numpy(), w_data, data[data._hcol].to_numpy(), kernel.w,
-                              kernel.get_radius(), x_pixels, y_pixels, x_min, x_max, y_min, y_max, exact)
->>>>>>> 6b64bb8c
+                              kernel.get_radius(), x_pixels, y_pixels, xlim[0], xlim[1], ylim[0], ylim[1], exact)
 
 
 def interpolate_2d_vec(data: 'SarracenDataFrame', target_x: str, target_y: str, x: str = None, y: str = None,
@@ -425,15 +419,9 @@
     backend = backend if backend is not None else data.backend
 
     return get_backend(backend).\
-<<<<<<< HEAD
-        interpolate_2d_render_vec(data[target_x].to_numpy(), data[target_y].to_numpy(), data[x].to_numpy(),
-                                  data[y].to_numpy(), data['m'].to_numpy(), data['rho'].to_numpy(),
-                                  data['h'].to_numpy(), kernel.w, kernel.get_radius(), x_pixels, y_pixels, xlim[0],
-                                  xlim[1], ylim[0], ylim[1], exact)
-=======
         interpolate_2d_render_vec(data[x].to_numpy(), data[y].to_numpy(), wx_data, wy_data, data['h'].to_numpy(),
-                                  kernel.w, kernel.get_radius(), x_pixels, y_pixels, x_min, x_max, y_min, y_max, exact)
->>>>>>> 6b64bb8c
+                                  kernel.w, kernel.get_radius(), x_pixels, y_pixels, xlim[0], xlim[1], ylim[0], ylim[1],
+                                  exact)
 
 
 def interpolate_2d_line(data: 'SarracenDataFrame', target: str, x: str = None, y: str = None,
@@ -504,14 +492,8 @@
         raise ValueError('pixcount must be greater than zero!')
 
     return get_backend(backend)\
-<<<<<<< HEAD
-        .interpolate_2d_line(data[target].to_numpy(), data[x].to_numpy(), data[y].to_numpy(), data['m'].to_numpy(),
-                              data['rho'].to_numpy(), data['h'].to_numpy(), kernel.w, kernel.get_radius(), pixels,
-                              xlim[0], xlim[1], ylim[0], ylim[1])
-=======
         .interpolate_2d_cross(data[x].to_numpy(), data[y].to_numpy(), w_data, data['h'].to_numpy(), kernel.w,
-                              kernel.get_radius(), pixels, x1, x2, y1, y2)
->>>>>>> 6b64bb8c
+                              kernel.get_radius(), pixels, xlim[0], xlim[1], ylim[0], ylim[1])
 
 
 def interpolate_3d(data: 'SarracenDataFrame', target: str, x: str = None, y: str = None, kernel: BaseKernel = None,
@@ -599,14 +581,8 @@
     weight_function = kernel.get_column_kernel_func(integral_samples)
 
     return get_backend(backend). \
-<<<<<<< HEAD
-        interpolate_3d_projection(data[target].to_numpy(), x_data, y_data, z_data, data['m'].to_numpy(),
-                                  data['rho'].to_numpy(), data['h'].to_numpy(), weight_function, kernel.get_radius(),
-                                  x_pixels, y_pixels, xlim[0], xlim[1], ylim[0], ylim[1], exact)
-=======
         interpolate_3d_projection(x_data, y_data, z_data, w_data, data['h'].to_numpy(), weight_function,
-                                  kernel.get_radius(), x_pixels, y_pixels, x_min, x_max, y_min, y_max, exact)
->>>>>>> 6b64bb8c
+                                  kernel.get_radius(), x_pixels, y_pixels, xlim[0], xlim[1], ylim[0], ylim[1], exact)
 
 
 def interpolate_3d_vec(data: 'SarracenDataFrame', target_x: str, target_y: str, target_z: str, x: str = None,
@@ -694,15 +670,9 @@
 
     weight_function = kernel.get_column_kernel_func(integral_samples)
     return get_backend(backend). \
-<<<<<<< HEAD
-        interpolate_3d_projection_vec(target_x_data, target_y_data, x_data, y_data, data['m'].to_numpy(),
-                                      data['rho'].to_numpy(), data['h'].to_numpy(), weight_function,
+        interpolate_3d_projection_vec(x_data, y_data, wx_data, wy_data, data['h'].to_numpy(), weight_function,
                                       kernel.get_radius(), x_pixels, y_pixels, xlim[0], xlim[1], ylim[0], ylim[1],
                                       exact)
-=======
-        interpolate_3d_projection_vec(x_data, y_data, wx_data, wy_data, data['h'].to_numpy(), weight_function,
-                                      kernel.get_radius(), x_pixels, y_pixels, x_min, x_max, y_min, y_max, exact)
->>>>>>> 6b64bb8c
 
 
 def interpolate_3d_cross(data: 'SarracenDataFrame', target: str, x: str = None, y: str = None, z: str = None,
@@ -795,14 +765,8 @@
     x_data, y_data, z_data = _rotate_xyz(data, x, y, z, rotation, origin)
 
     return get_backend(backend) \
-<<<<<<< HEAD
-        .interpolate_3d_cross(data[target].to_numpy(), x_data, y_data, z_data, z_slice, data['m'].to_numpy(),
-                              data['rho'].to_numpy(), data['h'].to_numpy(), kernel.w, kernel.get_radius(), x_pixels,
-                              y_pixels, xlim[0], xlim[1], ylim[0], ylim[1])
-=======
-        .interpolate_3d_cross(z_slice, x_data, y_data, z_data, w_data, data['h'].to_numpy(), kernel.w,
-                              kernel.get_radius(), x_pixels, y_pixels, x_min, x_max, y_min, y_max)
->>>>>>> 6b64bb8c
+        .interpolate_3d_cross(x_data, y_data, z_data, z_slice, w_data, data['h'].to_numpy(), kernel.w,
+                              kernel.get_radius(), x_pixels, y_pixels, xlim[0], xlim[1], ylim[0], ylim[1])
 
 
 def interpolate_3d_cross_vec(data: 'SarracenDataFrame', target_x: str, target_y: str, target_z: str,
@@ -891,14 +855,8 @@
     backend = backend if backend is not None else data.backend
 
     return get_backend(backend) \
-<<<<<<< HEAD
-        .interpolate_3d_cross_vec(target_x_data, target_y_data, x_data, y_data, z_data, z_slice, data['m'].to_numpy(),
-                                  data['rho'].to_numpy(), data['h'].to_numpy(), kernel.w, kernel.get_radius(), x_pixels,
-                                  y_pixels, xlim[0], xlim[1], ylim[0], ylim[1])
-=======
-        .interpolate_3d_cross_vec(z_slice, x_data, y_data, z_data, wx_data, wy_data, data['h'].to_numpy(), kernel.w,
-                                  kernel.get_radius(), x_pixels, y_pixels, x_min, x_max, y_min, y_max)
->>>>>>> 6b64bb8c
+        .interpolate_3d_cross_vec(x_data, y_data, z_data, z_slice, wx_data, wy_data, data['h'].to_numpy(), kernel.w,
+                                  kernel.get_radius(), x_pixels, y_pixels, xlim[0], xlim[1], ylim[0], ylim[1])
 
 
 def get_backend(code: str) -> BaseBackend:
