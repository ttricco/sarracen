--- conflicted
+++ resolved
@@ -259,13 +259,8 @@
                  x: str,
                  y: str,
                  z: str,
-<<<<<<< HEAD
-                 given_rotation: Union[np.ndarray, list, Rotation, None],
+                 rotation: Union[np.ndarray, list, Rotation, None],
                  rot_origin: Union[np.ndarray, list, pd.Series,
-=======
-                 rotation: Union[np.ndarray, list, Rotation, None],
-                 rot_origin: Union[np.ndarray, list,
->>>>>>> 988f232d
                                    str, None]) -> Tuple[np.ndarray,
                                                         np.ndarray,
                                                         np.ndarray]:
@@ -324,18 +319,11 @@
                              "'com' or 'midpoint'")
         elif len(rot_origin) != 3:
             raise ValueError("rot_origin should specify [x, y, z] point.")
-<<<<<<< HEAD
         else:
             rot_origin_arr = rot_origin
         vectors = vectors - rot_origin_arr
-        vectors = rotation.apply(vectors)
+        vectors = rotation_obj.apply(vectors)
         vectors = vectors + rot_origin_arr
-=======
-
-        vectors = vectors - rot_origin
-        vectors = rotation_obj.apply(vectors)
-        vectors = vectors + rot_origin
->>>>>>> 988f232d
 
         x_data = vectors[:, 0]
         y_data = vectors[:, 1]
