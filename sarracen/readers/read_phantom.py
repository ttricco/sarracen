from typing import Union

import numpy as np
import pandas as pd

from sarracen.sarracen_dataframe import SarracenDataFrame

def _read_fortran_block(fp, bytesize):
    """ Helper function to read Fortran data, which is also buffered before and after by 4 bytes."""
    start_tag = fp.read(4)
    data = fp.read(bytesize)
    end_tag = fp.read(4)

    if (start_tag != end_tag):
        raise AssertionError("Fortran tags mismatch.")

    return data


def _read_capture_pattern(fp):
    """ Phantom dump validation plus default real and int sizes."""
    # 4 byte Fortran tag
    start_tag = fp.read(4)

    def_int_dtype = np.int32
    def_real_dtype = np.float32


    # integer 1 == 060769
    i1 = np.frombuffer(fp.read(def_int_dtype().itemsize), count=1, dtype=def_int_dtype)[0]

    # assert i1. Try 8-byte int if fails.
    if (i1 != 60769):
        fp.seek(-8, 1) # rewind based on current file position

        def_int_dtype = np.int64

        i1 = np.frombuffer(fp.read(def_int_dtype), count=1, dtype=def_int_dtype)[0]

        # retry assert
        if (i1 != 60769):
            raise AssertionError("Capture pattern error. i1 mismatch. Is this a Phantom data file?")



    # real 1 == integer 2 == 060878
    r1 = np.frombuffer(fp.read(def_real_dtype().itemsize), count=1, dtype=def_real_dtype)[0]
    i2 = np.frombuffer(fp.read(def_int_dtype().itemsize), count=1, dtype=def_int_dtype)[0]

    # assert r1 and i2. Try 8-byte real if fails.
    if (i2 != 60878 or not np.float32(i2) == r1):
        fp.seek(-8, 1) # rewind

        def_real_dtype = np.float64

        r1 = np.frombuffer(fp.read(def_real_dtype().itemsize), count=1, dtype=def_real_dtype)[0]
        i2 = np.frombuffer(fp.read(def_int_dtype().itemsize), count=1, dtype=def_int_dtype)[0]

        # retry assert
        if (i2 != 60878 or not np.float64(i2) == r1):
            raise AssertionError("Capture pattern error. i2 and r1 mismatch. Is this a Phantom data file?")


    # iversion -- we don't actually check this
    iversion = np.frombuffer(fp.read(def_int_dtype().itemsize), count=1, dtype=def_int_dtype)[0]


    # integer 3 == 690706
    i3 = np.frombuffer(fp.read(def_int_dtype().itemsize), count=1, dtype=def_int_dtype)[0]
    if (i3 != 690706):
        raise AssertionError("Capture pattern error. i3 mismatch. Is this a Phantom data file?")


    # 4 byte Fortran tag
    end_tag = fp.read(4)

    # assert tags equal
    if (start_tag != end_tag):
        raise AssertionError("Capture pattern error. Fortran tags mismatch. Is this a Phantom data file?")

    return def_int_dtype, def_real_dtype



def _read_file_identifier(fp):
    """ Read the 100 character file identifier. Contains code version and date information. """
    return _read_fortran_block(fp, 100).decode('ascii').strip()



def _rename_duplicates(keys):
    seen = dict()

    for i, key in enumerate(keys):
        if key not in seen:
            seen[key] = 1
        else:
            seen[key] += 1
            keys[i] += f'_{seen[key]}'

    return keys


def _read_global_header_block(fp, dtype):
    nvars = np.frombuffer(_read_fortran_block(fp, 4), dtype=np.int32)[0]

    keys = []
    data = []

    if (nvars > 0):
        # each tag is 16 characters in length
        keys = _read_fortran_block(fp, 16*nvars).decode('ascii')
        keys = [keys[i:i+16].strip() for i in range(0, len(keys), 16)]

        data = _read_fortran_block(fp, dtype().itemsize*nvars)
        data = np.frombuffer(data, count=nvars, dtype=dtype)

    return keys, data


def _read_global_header(fp, def_int_dtype, def_real_dtype):
    """ Read global variables. """

    dtypes = [def_int_dtype, np.int8, np.int16, np.int32, np.int64,
                    def_real_dtype, np.float32, np.float64]

    keys = []
    data = []
    for dtype in dtypes:
        new_keys, new_data = _read_global_header_block(fp, dtype)

        keys += new_keys
        data = np.append(data, new_data)

    keys = _rename_duplicates(keys)

    global_vars = dict()
    for i in range(len(keys)):
        global_vars[keys[i]] = data[i]

    return global_vars


def _read_array_block(fp, df, n, nums, def_int_dtype, def_real_dtype):

    dtypes = [def_int_dtype, np.int8, np.int16, np.int32, np.int64,
              def_real_dtype, np.float32, np.float64]

    for i in range(len(nums)):
        dtype = dtypes[i]
        for j in range(nums[i]):

            tag = _read_fortran_block(fp, 16).decode('ascii').strip()
            data = np.frombuffer(_read_fortran_block(fp, dtype().itemsize * n), dtype=dtype)
            df[tag] = data

    return df

def _read_array_blocks(fp, def_int_dtype, def_real_dtype):
    """ Read particle data. Block 2 is always for sink particles?"""
    nblocks = np.frombuffer(_read_fortran_block(fp, 4), dtype=np.int32)[0]

    n = []
    nums = []
    for i in range(0, nblocks):
        start_tag = fp.read(4)

        n.append(np.frombuffer(fp.read(8), dtype=np.int64)[0])
        nums.append(np.frombuffer(fp.read(32), count=8, dtype=np.int32))

        end_tag = fp.read(4)
        if (start_tag != end_tag):
            raise AssertionError("Fortran tags mismatch in array blocks.")

    df = pd.DataFrame()
    df_sinks = pd.DataFrame()
    for i in range(0, nblocks):
        # This assumes the second block is only for sink particles.
        # I believe this is a valid assumption as I think this is what splash assumes.
        # For now we will just append sinks to the end of the data frame.
        if i == 1:
            df_sinks = _read_array_block(fp, df_sinks, n[i], nums[i], def_int_dtype, def_real_dtype)
        else:
            df = _read_array_block(fp, df, n[i], nums[i], def_int_dtype, def_real_dtype)

    return df, df_sinks


def read_phantom(filename: str, separate_types: str = 'sinks'):
    """
    Read data from a Phantom dump file.

    Parameters
    ----------
    filename : str
        Name of the file to be loaded.
    separate_types: [None, 'sinks', 'all']
        Whether to separate different particle types into several dataframes. None returns all particle types in one
        data frame. 'sinks' separates sink particles into a second dataframe, and 'all' returns all particle types in
        different dataframes.

    Returns
    -------
    SarracenDataFrame or list of SarracenDataFrame
    """
    with open(filename, 'rb') as fp:
        def_int_dtype, def_real_dtype = _read_capture_pattern(fp)
        file_identifier = _read_file_identifier(fp)

        header_vars = _read_global_header(fp, def_int_dtype, def_real_dtype)
        header_vars['file_identifier'] = file_identifier

        df, df_sinks = _read_array_blocks(fp, def_int_dtype, def_real_dtype)

        if separate_types == 'all' and 'itype' in df and df['itype'].nunique() > 1:
            df_list = []
            for _, group in df.groupby('itype'):
                itype = int(group["itype"].iloc[0])
                mass_key = 'massoftype' if itype == 1 else f'massoftype_{itype}'
                df_list.append(SarracenDataFrame(group.dropna(axis=1),
                                                 params={**header_vars, **{"mass": header_vars[mass_key]}}))

            df_list.append(SarracenDataFrame(df_sinks, params=header_vars))

            return df_list

        if (separate_types == 'sinks' or separate_types == 'all') and not df_sinks.empty:
            return [SarracenDataFrame(df, params={**header_vars, **{"mass": header_vars['massoftype']}}),
                    SarracenDataFrame(df_sinks, params=header_vars)]

<<<<<<< HEAD
        return SarracenDataFrame(pd.concat([df, df_sinks], ignore_index=True), params={**header_vars, **{"mass": header_vars['massoftype']}})
=======
        return SarracenDataFrame(pd.concat([df, df_sinks], ignore_index=True),
                                 params={**header_vars, **{"mass": header_vars['massoftype']}})
>>>>>>> f8045e7c
<|MERGE_RESOLUTION|>--- conflicted
+++ resolved
@@ -228,9 +228,5 @@
             return [SarracenDataFrame(df, params={**header_vars, **{"mass": header_vars['massoftype']}}),
                     SarracenDataFrame(df_sinks, params=header_vars)]
 
-<<<<<<< HEAD
-        return SarracenDataFrame(pd.concat([df, df_sinks], ignore_index=True), params={**header_vars, **{"mass": header_vars['massoftype']}})
-=======
         return SarracenDataFrame(pd.concat([df, df_sinks], ignore_index=True),
-                                 params={**header_vars, **{"mass": header_vars['massoftype']}})
->>>>>>> f8045e7c
+                                 params={**header_vars, **{"mass": header_vars['massoftype']}})