--- conflicted
+++ resolved
@@ -24,7 +24,8 @@
     return data
 
 
-def _read_capture_pattern(fp: IO) -> Tuple[Type[np.generic], Type[np.generic],
+def _read_capture_pattern(fp: IO) -> Tuple[Type[np.generic],
+                                           Type[np.generic],
                                            int, bool]:
     """ Phantom dump validation plus default real and int sizes."""
 
@@ -135,10 +136,10 @@
         keys = [keys_str[i:i+16].strip() for i in range(0, len(keys_str), 16)]
 
         raw_data = _read_fortran_block(fp, dtype().itemsize*nvars)
-        data_arr = np.frombuffer(raw_data, count=nvars, dtype=dtype)
+        data_np= np.frombuffer(raw_data, count=nvars, dtype=dtype)
         if swap_endian:
-            data_arr = data_arr.byteswap()
-        data = list(data_arr)
+            data_np = data_np.byteswap()
+        data = list(data_np)
 
     return keys, data
 
@@ -205,18 +206,14 @@
 def _read_array_blocks(fp: IO,
                        def_int_dtype: Type[np.generic],
                        def_real_dtype: Type[np.generic],
-<<<<<<< HEAD
+                       mpi_blocks: int,
                        swap_endian: bool) -> Tuple[pd.DataFrame, pd.DataFrame]:
-    """ Read particle data. Block 2 is always for sink particles?"""
-=======
-                       mpi_blocks: int) -> Tuple[pd.DataFrame, pd.DataFrame]:
     """ Read particle data.
 
     Block 2 is always for sink particles. The number of MPI blocks is given by
     'nblocks' in the global header. The first quantity read in this function is
     the total number of blocks."""
 
->>>>>>> a92ef1c5
     nblocks = np.frombuffer(_read_fortran_block(fp, 4), dtype=np.int32)[0]
     if swap_endian:
         nblocks = nblocks.byteswap()
@@ -226,7 +223,14 @@
 
     nblocks = int(nblocks / mpi_blocks)  # number of blocks per MPI process
 
-<<<<<<< HEAD
+    for j in range(0, mpi_blocks):
+
+        n: List[int] = []
+        nums: List[np.ndarray] = []
+
+        for i in range(0, nblocks):
+            start_tag = fp.read(4)
+
         n_val = np.frombuffer(fp.read(8), dtype=np.int64)[0]
         nums_val = np.frombuffer(fp.read(32), count=8, dtype=np.int32)
         if swap_endian:
@@ -234,33 +238,6 @@
             nums_val = nums_val.byteswap()
         n.append(n_val)
         nums.append(nums_val)
-=======
-    for j in range(0, mpi_blocks):
->>>>>>> a92ef1c5
-
-        n: List[int] = []
-        nums: List[np.ndarray] = []
-
-<<<<<<< HEAD
-    df = pd.DataFrame()
-    df_sinks = pd.DataFrame()
-    for i in range(0, nblocks):
-        # This assumes the second block is only for sink particles.
-        # I believe this is a valid assumption as this is what splash assumes.
-        # For now we will just append sinks to the end of the data frame.
-        if i == 1:
-            df_sinks = _read_array_block(fp, df_sinks, n[i], nums[i],
-                                         def_int_dtype, def_real_dtype,
-                                         swap_endian)
-        else:
-            df = _read_array_block(fp, df, n[i], nums[i], def_int_dtype,
-                                   def_real_dtype, swap_endian)
-=======
-        for i in range(0, nblocks):
-            start_tag = fp.read(4)
-
-            n.append(np.frombuffer(fp.read(8), dtype=np.int64)[0])
-            nums.append(np.frombuffer(fp.read(32), count=8, dtype=np.int32))
 
             end_tag = fp.read(4)
             if (start_tag != end_tag):
@@ -275,13 +252,14 @@
             if i == 1:
                 # Not sure why, but it seems each MPI block repeats sinks
                 df_tmp = _read_array_block(fp, pd.DataFrame(), n[i], nums[i],
-                                           def_int_dtype, def_real_dtype)
+                                           def_int_dtype, def_real_dtype,
+                                           swap_endian)
                 df_sinks = pd.concat([df_sinks, df_tmp]).drop_duplicates()
             else:
                 df_tmp = _read_array_block(fp, pd.DataFrame(), n[i], nums[i],
-                                           def_int_dtype, def_real_dtype)
+                                           def_int_dtype, def_real_dtype,
+                                           swap_endian)
                 df = pd.concat([df, df_tmp])
->>>>>>> a92ef1c5
 
     return df, df_sinks
 
@@ -392,15 +370,10 @@
         header_vars['def_int_dtype'] = def_int_dtype
         header_vars['def_real_dtype'] = def_real_dtype
 
-<<<<<<< HEAD
+        mpi_blocks = header_vars['nblocks'] if 'nblocks' in header_vars else 1
+
         df, df_sinks = _read_array_blocks(fp, def_int_dtype, def_real_dtype,
-                                          swap_endian)
-=======
-        mpi_blocks = header_vars['nblocks'] if 'nblocks' in header_vars else 1
-
-        df, df_sinks = _read_array_blocks(fp, def_int_dtype, def_real_dtype,
-                                          mpi_blocks)
->>>>>>> a92ef1c5
+                                          mpi_blocks, swap_endian)
 
         if ignore_inactive and 'h' in df.columns:
             df = df[df['h'] > 0]
